--- conflicted
+++ resolved
@@ -71,10 +71,8 @@
     partition_hint = args.partition_hint
     use_pops = args.use_pops
     use_weights = args.use_weights
-<<<<<<< HEAD
     custom_model = args.custom_model
-=======
->>>>>>> cb38d6bf
+
     # TODO: gnomAD v4 is still in production, for now this will only use 2.1.1.
     version = args.version
     if version not in VERSIONS:
@@ -87,10 +85,8 @@
     preprocess_resources = {}
     training_resources = {}
     models = {}
-<<<<<<< HEAD
     testing_resources = {}
-=======
->>>>>>> cb38d6bf
+
     for region in GENOMIC_REGIONS:
         for data_type in DATA_TYPES:
             if (region == "autosome_par") | (data_type != "genomes"):
@@ -105,14 +101,11 @@
             # Save a path to `models`
             models[(region, model_type)] = get_models(model_type, version, region, test)
 
-<<<<<<< HEAD
         # Save a TableResource with a path to `testing_resources`
         testing_resources[region] = get_testing_dataset(
             custom_model, version, region, test
         )
 
-=======
->>>>>>> cb38d6bf
     try:
         if args.preprocess_data:
             logger.info(
@@ -209,17 +202,9 @@
         if args.build_models:
             # Check if the training datasets exist.
             check_resource_existence(
-<<<<<<< HEAD
                 {"--create-training-set": training_resources.values()},
                 {"--build_models": models.values()},
                 overwrite,
-=======
-                "--create-training-set",
-                "--build_models",
-                training_resources.values(),
-                models.values(),
-                overwrite=overwrite,
->>>>>>> cb38d6bf
             )
             # Build plateau and coverage models.
             for region in GENOMIC_REGIONS:
@@ -238,7 +223,6 @@
                 )
                 logger.info("Done building %s plateau and coverage models.", region)
 
-<<<<<<< HEAD
         # Apply coverage and plateau models to compute expected variant counts and
         # observed:expected ratio
         if args.apply_models:
@@ -275,8 +259,6 @@
                 "Done with compute expected variant count and observed:expected ratio"
             )
 
-=======
->>>>>>> cb38d6bf
     finally:
         logger.info("Copying log to logging bucket...")
         hl.copy_log(get_logging_path("constraint_pipeline"))
@@ -352,7 +334,6 @@
         ),
         action="store_true",
     )
-<<<<<<< HEAD
     parser.add_argument(
         "--apply-models",
         help="Apply plateau and coverage models.",
@@ -364,8 +345,6 @@
         type=str,
         default="standard",
     )
-=======
->>>>>>> cb38d6bf
 
     args = parser.parse_args()
     main(args)