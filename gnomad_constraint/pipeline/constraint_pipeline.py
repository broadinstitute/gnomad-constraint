--- conflicted
+++ resolved
@@ -46,7 +46,6 @@
     get_coverage_ht,
     get_logging_path,
     get_models,
-<<<<<<< HEAD
     get_mutation_ht,
     get_preprocessed_ht,
     get_sites_resource,
@@ -54,22 +53,17 @@
 )
 from gnomad_constraint.utils.constraint import (
     add_vep_context_annotations,
+    apply_models,
     calculate_mu_by_downsampling,
+    compute_constraint_metrics,
     create_constraint_training_dataset,
-=======
+    create_observed_and_possible_ht,
     get_predicted_proportion_observed_dataset,
     get_preprocessed_ht,
     get_sites_resource,
     get_training_dataset,
     methylation_ht,
     mutation_rate_ht,
-)
-from gnomad_constraint.utils.constraint import (
-    add_vep_context_annotations,
-    apply_models,
-    compute_constraint_metrics,
-    create_observed_and_possible_ht,
->>>>>>> 33319ae5
     prepare_ht_for_constraint_calculations,
     split_context_ht,
 )
@@ -98,12 +92,9 @@
     apply_expected_variant_partition_hint = args.apply_expected_variant_partition_hint
     use_pops = args.use_pops
     use_weights = args.use_weights
-<<<<<<< HEAD
-    # use_v2_mutation_ht= args.use_v2_mutation_ht
-=======
+    # use_old_mutation_ht= args.use_old_mutation_ht
     custom_vep_annotation = args.custom_vep_annotation
 
->>>>>>> 33319ae5
     # TODO: gnomAD v4 is still in production, for now this will only use 2.1.1.
     version = args.version
     if version not in VERSIONS:
@@ -135,13 +126,13 @@
         for model_type in MODEL_TYPES:
             # Save a path to `models`
             models[(region, model_type)] = get_models(model_type, version, region, test)
-    mutation_rate_resource = get_mutation_ht(version, test)
 
         # Save a TableResource with a path to `applying_resources`
         applying_resources[region] = get_predicted_proportion_observed_dataset(
             custom_vep_annotation, version, region, test
         )
-
+    # Save a TableResource with a path to mutation rate Table.
+    mutation_rate_resource = get_mutation_ht(version, test)
     # Save a TableResource with a path to `constraint_metrics_ht`.
     constraint_metrics_ht = get_constraint_metrics_dataset(version, test)
 
@@ -228,7 +219,7 @@
             logger.info("Done with preprocessing genome and exome Table.")
 
         # Use version 2.1.1 mutation rate Table by default.
-        mutation_ht = get_mutation_ht(use_v2_mutation_ht=True).ht().select("mu_snp")
+        mutation_ht = get_mutation_ht(use_old_mutation_ht=True).ht().select("mu_snp")
 
         # Calculate mutation rate Table.
         if args.calculate_mutation_rate:
