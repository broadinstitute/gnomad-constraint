"""This script builds a constraint pipeline that calculates genic constraint metrics.

The constraint metrics pipeline will compute for LoF variants, missense variants, and
synonymous variants:
    - The number of observed variants
    - The number of expected variants
    - The observed: expected ratio
    - The confidence interval around the observed: expected ratio
    - pLI score (Probability of loss-of-function intolerance; probability that
      transcript falls into distribution of haploinsufficient genes)
    - pNull (Probability that transcript falls into distribution of unconstrained genes)
    - pRec (Probability that transcript falls into distribution of recessive genes)
    - z-scores (Measure how constrained or intolerant a gene or transcript is to
      missense variants and synonymous variants)

The constraint pipeline consists of the following parts:
    - preprocess data
    - create training set
    - build models
    - apply models
    - calculate metrics
"""

import argparse
import logging

import hail as hl
from gnomad.resources.grch38.reference_data import vep_context
from gnomad.utils.constraint import build_models
from gnomad.utils.filtering import filter_x_nonpar, filter_y_nonpar
from gnomad.utils.reference_genome import get_reference_genome
from hail.utils.misc import new_temp_file

from gnomad_constraint.resources.resource_utils import (
    CURRENT_VERSION,
    CUSTOM_VEP_ANNOTATIONS,
    DATA_TYPES,
    GENOMIC_REGIONS,
    MODEL_TYPES,
    POPS,
    VERSIONS,
    check_resource_existence,
<<<<<<< HEAD
    constraint_tmp_prefix,
    gerp_ht,
    get_annotated_context_ht,
=======
>>>>>>> 6d2b31ff
    get_constraint_metrics_dataset,
    get_coverage_ht,
    get_logging_path,
    get_models,
    get_predicted_proportion_observed_dataset,
    get_preprocessed_ht,
    get_sites_resource,
    get_training_dataset,
    methylation_ht,
    mutation_rate_ht,
)
from gnomad_constraint.utils.constraint import (
    add_vep_context_annotations,
    apply_models,
    compute_constraint_metrics,
    create_observed_and_possible_ht,
    prepare_ht_for_constraint_calculations,
    split_context_ht,
)

logging.basicConfig(
    format="%(asctime)s (%(name)s %(lineno)s): %(message)s",
    datefmt="%m/%d/%Y %I:%M:%S %p",
)
logger = logging.getLogger("constraint_pipeline")
logger.setLevel(logging.INFO)


def main(args):
    """Execute the constraint pipeline."""
    hl.init(
        log="/constraint_pipeline.log",
        tmp_dir="gs://gnomad-tmp-4day",
    )

    test = args.test
    overwrite = args.overwrite
    max_af = args.max_af
    prepare_context_ht = args.prepare_context_ht
    training_set_partition_hint = args.training_set_partition_hint
    apply_obs_pos_count_partition_hint = args.apply_obs_pos_count_partition_hint
    apply_expected_variant_partition_hint = args.apply_expected_variant_partition_hint
    use_pops = args.use_pops
    use_weights = args.use_weights
    custom_vep_annotation = args.custom_vep_annotation

    # TODO: gnomAD v4 is still in production, for now this will only use 2.1.1.
    version = args.version
    if version not in VERSIONS:
        version = CURRENT_VERSION
        logger.warning(
            "The requested version of resource Tables are not exist, will use gnomAD"
            " v2.1.1 as default."
        )
    # Construct resources with paths for intermediate Tables generated in the pipeline.
    preprocess_resources = {}
    training_resources = {}
    models = {}
    applying_resources = {}

    for region in GENOMIC_REGIONS:
        for data_type in DATA_TYPES:
            if (region == "autosome_par") | (data_type != "genomes"):
                # Save a TableResource with a path to `preprocess_resources`
                preprocess_resources[(region, data_type)] = get_preprocessed_ht(
                    data_type, version, region, test
                )
        # Save a TableResource with a path to `training_resources`
        training_resources[region] = get_training_dataset(version, region, test)

        for model_type in MODEL_TYPES:
            # Save a path to `models`
            models[(region, model_type)] = get_models(model_type, version, region, test)

        # Save a TableResource with a path to `applying_resources`
        applying_resources[region] = get_predicted_proportion_observed_dataset(
            custom_vep_annotation, version, region, test
        )

    # Save a TableResource with a path to `constraint_metrics_ht`.
    constraint_metrics_ht = get_constraint_metrics_dataset(version, test)

    try:
        if args.preprocess_data:
            logger.info(
                "Adding VEP context annotations and preparing tables for constraint"
                " calculations..."
            )
            # Annotates methylation, coverage, and gerp in the vep context Table.
            if prepare_context_ht:
                split_context_ht(
                    vep_context.versions["101"].ht(),
                    {
                        "exomes": get_coverage_ht("exomes").ht(),
                        "genomes": get_coverage_ht("genomes").ht(),
                    },
                    methylation_ht.versions[version].ht(),
                    gerp_ht.versions[version].ht(),
                ).write(get_annotated_context_ht(version).path, overwrite)
                context_ht = get_annotated_context_ht(version).ht()
            else:
                context_ht = get_annotated_context_ht(use_old_data=True).ht()
            # Raise error if any of the output resources exist and --overwrite is not
            # used.
            check_resource_existence(
                output_step_resources={
                    "--preprocess-data": preprocess_resources.values(),
                },
                overwrite=overwrite,
            )
            # Add annotations used in constraint calculations.
            for data_type in DATA_TYPES:
                if data_type != "context":
                    ht = get_sites_resource(data_type, version).ht()
                else:
                    ht = context_ht

                # Filtering the Table to chr20, chrX, and chrY for testing if
                # applicable.
                if test:
                    rg = get_reference_genome(context_ht.locus)
                    contigs_keep = [
                        hl.parse_locus_interval(c, reference_genome=rg)
                        for c in [rg.contigs[19], rg.x_contigs[0], rg.y_contigs[0]]
                    ]
                    logger.info(
                        "Filtering the %s HT to chr20, chrX, and chrY for testing...",
                        data_type,
                    )
                    ht = hl.filter_intervals(ht, contigs_keep)

                # Add annotations from VEP context Table to genome and exome Tables.
                if data_type != "context":
                    ht = add_vep_context_annotations(ht, context_ht)

                # Filter input Table and add annotations used in constraint
                # calculations.
                ht = prepare_ht_for_constraint_calculations(ht)
                # Filter to locus that is on an autosome or in a pseudoautosomal region.
                ht.filter(ht.locus.in_autosome_or_par()).write(
                    preprocess_resources[("autosome_par", data_type)].path,
                    overwrite=overwrite,
                )

                # Sex chromosomes are analyzed separately, since they are biologically
                # different from the autosomes.
                if data_type != "genomes":
                    filter_x_nonpar(ht).write(
                        preprocess_resources[("chrx_nonpar", data_type)].path,
                        overwrite=overwrite,
                    )
                    filter_y_nonpar(ht).write(
                        preprocess_resources[("chry_nonpar", data_type)].path,
                        overwrite=overwrite,
                    )
            logger.info("Done with preprocessing genome and exome Table.")

        mutation_ht = mutation_rate_ht.versions[version].ht().select("mu_snp")

        # Create training datasets that include possible and observed variant counts
        # for building models.
        if args.create_training_set:
            logger.info("Counting possible and observed variant counts...")

            # Check if the input/output resources exist.
            check_resource_existence(
                input_step_resources={
                    "--preprocess-data": preprocess_resources.values()
                },
                output_step_resources={
                    "--create-training-set": training_resources.values()
                },
                overwrite=overwrite,
            )
            # Create training datasets for sites on autosomes/pseudoautosomal regions,
            # chromosome X, and chromosome Y.
            for region in GENOMIC_REGIONS:
                create_observed_and_possible_ht(
                    preprocess_resources[(region, "exomes")].ht(),
                    preprocess_resources[(region, "context")].ht(),
                    mutation_ht,
                    max_af=max_af,
                    pops=POPS if use_pops else (),
                    partition_hint=training_set_partition_hint,
                    filter_to_canonical_synonymous=True,
                    global_annotation="training_dataset_params",
                ).write(training_resources[region].path, overwrite=overwrite)
            logger.info("Done with creating training dataset.")

        # Build plateau and coverage models for autosomes/pseudoautosomal regions,
        # chromosome X, and chromosome Y
        if args.build_models:
            # Check if the training datasets exist.
            check_resource_existence(
                input_step_resources={
                    "--create-training-set": training_resources.values()
                },
                output_step_resources={"--build-models": models.values()},
                overwrite=overwrite,
            )
            # Build plateau and coverage models.
            for region in GENOMIC_REGIONS:
                logger.info("Building %s plateau and coverage models...", region)

                coverage_model, plateau_models = build_models(
                    training_resources[region].ht(),
                    weighted=use_weights,
                    pops=POPS if use_pops else (),
                )
                hl.experimental.write_expression(
                    plateau_models,
                    models[(region, "plateau")].path,
                    overwrite=overwrite,
                )
                hl.experimental.write_expression(
                    coverage_model,
                    models[(region, "coverage")].path,
                    overwrite=overwrite,
                )
                logger.info("Done building %s plateau and coverage models.", region)

        # Apply coverage and plateau models to compute expected variant counts and
        # observed:expected ratio
        if args.apply_models:
            # Check if the input/output resources exist.
            check_resource_existence(
                input_step_resources={
                    "--preprocess-data": preprocess_resources.values(),
                    "--build-models": models.values(),
                },
                output_step_resources={"--apply-models": applying_resources.values()},
                overwrite=overwrite,
            )
            # Apply coverage and plateau models for sites on autosomes/pseudoautosomal
            # regions, chromosome X, and chromosome Y.
            for region in GENOMIC_REGIONS:
                logger.info(
                    "Applying %s plateau and coverage models and computing expected"
                    " variant count and observed:expected ratio...",
                    region,
                )
                apply_models(
                    preprocess_resources[(region, "exomes")].ht(),
                    preprocess_resources[(region, "context")].ht(),
                    mutation_ht,
                    models[(region, "plateau")].he(),
                    models[(region, "coverage")].he(),
                    max_af=max_af,
                    pops=POPS if use_pops else (),
                    obs_pos_count_partition_hint=apply_obs_pos_count_partition_hint,
                    expected_variant_partition_hint=apply_expected_variant_partition_hint,
                    custom_vep_annotation=custom_vep_annotation,
                ).write(applying_resources[region].path, overwrite=overwrite)
            logger.info(
                "Done computing expected variant count and observed:expected ratio."
            )

        if args.compute_constraint_metrics:
            logger.info(
                "Computing constraint metrics, including pLI scores, z scores, oe"
                " ratio, and confidence interval around oe ratio..."
            )

            # Check if the input/output resources exist.
            check_resource_existence(
                input_step_resources={"--apply-models": applying_resources.values()},
                output_step_resources={
                    "--compute-constraint-metrics": [constraint_metrics_ht]
                },
                overwrite=overwrite,
            )
            # Combine Tables of expected variant counts at autosomes/pseudoautosomal
            # regions, chromosome X, and chromosome Y sites.
            hts = [applying_resources[region].ht() for region in GENOMIC_REGIONS]
            union_ht = hts[0].union(*hts[1:])
            union_ht = union_ht.repartition(
                args.compute_constraint_metrics_partitions
            ).checkpoint(new_temp_file(prefix="constraint_apply_union", extension="ht"))

            # Compute constraint metrics
            compute_constraint_metrics(
                union_ht,
                pops=POPS if use_pops else (),
                expected_values={
                    "Null": args.expectation_null,
                    "Rec": args.expectation_rec,
                    "LI": args.expectation_li,
                },
                min_diff_convergence=args.min_diff_convergence,
                raw_z_outlier_threshold=args.raw_z_outlier_threshold,
            ).write(constraint_metrics_ht.path, overwrite=overwrite)
            logger.info("Done with computing constraint metrics.")

    finally:
        logger.info("Copying log to logging bucket...")
        hl.copy_log(get_logging_path("constraint_pipeline"))


if __name__ == "__main__":
    parser = argparse.ArgumentParser()

    parser.add_argument(
        "--overwrite", help="Whether to overwrite output files.", action="store_true"
    )
    parser.add_argument(
        "--version",
        help=(
            "Which version of the resource Tables will be used. Default is"
            f" {CURRENT_VERSION}."
        ),
        type=str,
        default=CURRENT_VERSION,
    )
    parser.add_argument(
        "--test",
        help=(
            "Whether to filter the exome Table, genome Table and the context Table to"
            " only chromosome 20, chromosome X, and chromosome Y for testing."
        ),
        action="store_true",
    )
    parser.add_argument(
        "--use-pops",
        help="Whether to apply models on each population.",
        action="store_true",
    )
    parser.add_argument(
        "--max-af",
        help="Maximum variant allele frequency to keep.",
        type=float,
        default=0.001,
    )
    parser.add_argument(
        "--prepare-context-ht",
        help=(
            "Whether to split multiallelic sites and add 'methylation', 'coverage', and"
            " 'gerp' annotation to context Table with VEP annotation."
        ),
        action="store_true",
    )
    parser.add_argument(
        "--preprocess-data",
        help=(
            "Whether to prepare the exome, genome, and context Table for constraint"
            " calculations by adding necessary coverage, methylation level, and VEP"
            " annotations."
        ),
        action="store_true",
    )
    parser.add_argument(
        "--create-training-set",
        help=(
            "Count the observed variants and possible variants by exome coverage at"
            " synonymous sites."
        ),
        action="store_true",
    )
    parser.add_argument(
        "--training-set-partition-hint",
        help=(
            "Target number of partitions for aggregation when counting variants for"
            " training datasets."
        ),
        type=int,
        default=100,
    )
    parser.add_argument(
        "--build-models",
        help="Build plateau and coverage models.",
        action="store_true",
    )
    parser.add_argument(
        "--use-weights",
        help=(
            "Whether to generalize the models to weighted least squares using"
            "'possible_variants'."
        ),
        action="store_true",
    )
    parser.add_argument(
        "--apply-models",
        help=(
            "Apply plateau and coverage models to variants in exome sites Table and"
            " context Table to compute expected variant counts."
        ),
        action="store_true",
    )
    parser.add_argument(
        "--apply-obs-pos-count-partition-hint",
        help=(
            "Target number of partitions for aggregation when counting observed and"
            " expected variants for model application"
        ),
        type=int,
        default=2000,
    )
    parser.add_argument(
        "--apply-expected-variant-partition-hint",
        help=(
            "Target number of partitions for sum aggregators after applying models to"
            " get expected variant counts."
        ),
        type=int,
        default=1000,
    )
    parser.add_argument(
        "--custom-vep-annotation",
        help=(
            "Custom VEP annotation to be used to annotate transcript when"
            ' applying models (one of "transcript_consequences" or "worst_csq_by_gene")'
        ),
        type=str,
        default="transcript_consequences",
        choices=CUSTOM_VEP_ANNOTATIONS,
    )
    parser.add_argument(
        "--compute-constraint-metrics",
        help=(
            "Compute constraint metrics including pLI scores, z scores, oe ratio, and"
            " confidence interval around oe ratio."
        ),
        action="store_true",
    )
    parser.add_argument(
        "--compute-constraint-metrics-partitions",
        help=(
            "Number of partitions to which the unioned Table of expected variant counts"
            " for autosomes/pseudoautosomal regions, chromosome X, and chromosome Y "
            " should be reaprtitioned."
        ),
        type=int,
        default=1000,
    )

    parser.add_argument(
        "--min-diff-convergence",
        help=(
            "Minimum iteration change in pLI (Probability of loss-of-function"
            " intolerance for haploinsufficient genes) to consider the EM"
            " (expectation-maximization) model convergence criteria as met when"
            " calculating pLI scores."
        ),
        type=float,
        default=0.001,
    )

    parser.add_argument(
        "--expectation-null",
        help=(
            "Expected observed/expected rate of truncating variation for genes where"
            " protein truncating variation is completely tolerated by natural"
            " selection."
        ),
        type=float,
        default=1.0,
    )
    parser.add_argument(
        "--expectation-rec",
        help=(
            "Expected observed/expected rate of truncating variation for recessive"
            " disease genes."
        ),
        type=float,
        default=0.463,
    )
    parser.add_argument(
        "--expectation-li",
        help=(
            "Expected observed/expected rate of truncating variation for severe"
            " haploinsufficient genes."
        ),
        type=float,
        default=0.089,
    )
    parser.add_argument(
        "--raw-z-outlier-threshold",
        help=(
            "Value at which the raw z-score is considered an outlier. Values below the"
            " negative of '--raw-z-outlier-threshold' will be considered outliers for"
            " lof and missense varaint counts (indicating too many variants), whereas"
            " values either above '--raw-z-outlier-threshold' or below the negative of"
            " '--raw-z-outlier-threshold' will be considered outliers for synonymous"
            " varaint counts (indicating too few or too many variants)."
        ),
        type=int,
        default=5,
    )

    args = parser.parse_args()
    main(args)<|MERGE_RESOLUTION|>--- conflicted
+++ resolved
@@ -40,12 +40,9 @@
     POPS,
     VERSIONS,
     check_resource_existence,
-<<<<<<< HEAD
     constraint_tmp_prefix,
     gerp_ht,
     get_annotated_context_ht,
-=======
->>>>>>> 6d2b31ff
     get_constraint_metrics_dataset,
     get_coverage_ht,
     get_logging_path,
