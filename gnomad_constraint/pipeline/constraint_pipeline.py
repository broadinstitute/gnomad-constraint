"""This script builds a constraint pipeline that calculates genic constraint metrics.

The constraint metrics pipeline will compute for LoF variants, missense variants, and
synonymous variants:
    - The number of observed variants
    - The number of expected variants
    - The observed: expected ratio
    - The confidence interval around the observed: expected ratio
    - pLI score (Probability of loss-of-function intolerance; probability that
      transcript falls into distribution of haploinsufficient genes)
    - pNull (Probability that transcript falls into distribution of unconstrained genes)
    - pRec (Probability that transcript falls into distribution of recessive genes)
    - z-scores (Measure how constrained or intolerant a gene or transcript is to
      missense variants and synonymous variants)

The constraint pipeline consists of the following parts:
    - preprocess data
    - create training set
    - build models
    - apply models
    - calculate metrics
"""

import argparse
import logging

import hail as hl
from gnomad.utils.constraint import build_models
from gnomad.utils.filtering import filter_x_nonpar, filter_y_nonpar
from gnomad.utils.reference_genome import get_reference_genome

from gnomad_constraint.resources.resource_utils import (
    CURRENT_VERSION,
    CUSTOM_VEP_ANNOTATIONS,
    DATA_TYPES,
    GENOMIC_REGIONS,
    MODEL_TYPES,
    POPS,
    VERSIONS,
    annotated_context_ht,
    check_resource_existence,
    constraint_tmp_prefix,
    get_logging_path,
    get_models,
    get_predicted_proportion_observed_dataset,
    get_preprocessed_ht,
    get_sites_resource,
    get_training_dataset,
    mutation_rate_ht,
)
from gnomad_constraint.utils.constraint import (
    add_vep_context_annotations,
    apply_models,
    create_observed_and_possible_ht,
    prepare_ht_for_constraint_calculations,
)

logging.basicConfig(
    format="%(asctime)s (%(name)s %(lineno)s): %(message)s",
    datefmt="%m/%d/%Y %I:%M:%S %p",
)
logger = logging.getLogger("constraint_pipeline")
logger.setLevel(logging.INFO)


def main(args):
    """Execute the constraint pipeline."""
    hl.init(
        log="/constraint_pipeline.log",
        tmp_dir=constraint_tmp_prefix,
    )

    test = args.test
    overwrite = args.overwrite
    max_af = args.max_af
<<<<<<< HEAD
    partition_hint_when_creating_training_set = (
        args.partition_hint_when_creating_training_set
    )
    count_obs_pos_vars_partition_hint = args.count_obs_pos_vars_partition_hint
    apply_obs_pos_count_partition_hint = args.apply_obs_pos_count_partition_hint
=======
    training_set_partition_hint = args.training_set_partition_hint
    partition_hint_when_counting_variants = args.partition_hint_when_counting_variants
    partition_hint_for_sum_aggregators = args.partition_hint_for_sum_aggregators
>>>>>>> a657c5cd
    use_pops = args.use_pops
    use_weights = args.use_weights
    custom_vep_annotation = args.custom_vep_annotation

    # TODO: gnomAD v4 is still in production, for now this will only use 2.1.1.
    version = args.version
    if version not in VERSIONS:
        version = CURRENT_VERSION
        logger.warning(
            "The requested version of resource Tables are not exist, will use gnomAD"
            " v2.1.1 as default."
        )
    # Construct resources with paths for intermediate Tables generated in the pipeline.
    preprocess_resources = {}
    training_resources = {}
    models = {}
    applying_resources = {}

    for region in GENOMIC_REGIONS:
        for data_type in DATA_TYPES:
            if (region == "autosome_par") | (data_type != "genomes"):
                # Save a TableResource with a path to `preprocess_resources`
                preprocess_resources[(region, data_type)] = get_preprocessed_ht(
                    data_type, version, region, test
                )
        # Save a TableResource with a path to `training_resources`
        training_resources[region] = get_training_dataset(version, region, test)

        for model_type in MODEL_TYPES:
            # Save a path to `models`
            models[(region, model_type)] = get_models(model_type, version, region, test)

        # Save a TableResource with a path to `applying_resources`
       applying_resources[region] = get_predicted_proportion_observed_dataset(
            custom_vep_annotation, version, region, test
        )

    try:
        if args.preprocess_data:
            logger.info(
                "Adding VEP context annotations and preparing tables for constraint"
                " calculations..."
            )
            # TODO: Need to add function that annotates methylation, coverage, and
            #  gerp in the vep context table.
            context_ht = annotated_context_ht.versions[version].ht()
            # Raise error if any of the output resources exist and --overwrite is not
            # used.
            check_resource_existence(
                output_step_resources={
                    "--preprocess-data": preprocess_resources.values(),
                },
                overwrite=overwrite,
            )
            # Add annotations used in constraint calculations.
            for data_type in DATA_TYPES:
                if data_type != "context":
                    ht = get_sites_resource(data_type, version).ht()
                else:
                    ht = context_ht

                # Filtering the Table to chr20, chrX, and chrY for testing if
                # applicable.
                if test:
                    rg = get_reference_genome(context_ht.locus)
                    contigs_keep = [
                        hl.parse_locus_interval(c, reference_genome=rg)
                        for c in [rg.contigs[19], rg.x_contigs[0], rg.y_contigs[0]]
                    ]
                    logger.info(
                        "Filtering the %s HT to chr20, chrX, and chrY for testing...",
                        data_type,
                    )
                    ht = hl.filter_intervals(ht, contigs_keep)

                # Add annotations from VEP context Table to genome and exome Tables.
                if data_type != "context":
                    ht = add_vep_context_annotations(ht, context_ht)

                # Filter input Table and add annotations used in constraint
                # calculations.
                ht = prepare_ht_for_constraint_calculations(ht)
                # Filter to locus that is on an autosome or in a pseudoautosomal region.
                ht.filter(ht.locus.in_autosome_or_par()).write(
                    preprocess_resources[("autosome_par", data_type)].path,
                    overwrite=overwrite,
                )

                # Sex chromosomes are analyzed separately, since they are biologically
                # different from the autosomes.
                if data_type != "genomes":
                    filter_x_nonpar(ht).write(
                        preprocess_resources[("chrx_nonpar", data_type)].path,
                        overwrite=overwrite,
                    )
                    filter_y_nonpar(ht).write(
                        preprocess_resources[("chry_nonpar", data_type)].path,
                        overwrite=overwrite,
                    )
            logger.info("Done with preprocessing genome and exome Table.")

        mutation_ht = mutation_rate_ht.versions[version].ht().select("mu_snp")

        # Create training datasets that include possible and observed variant counts
        # for building models.
        if args.create_training_set:
            logger.info("Counting possible and observed variant counts...")

            # Check if the input/output resources exist.
            check_resource_existence(
                {"--preprocess-data": preprocess_resources.values()},
                {"--create-training-set": training_resources.values()},
                overwrite,
            )
            # Create training datasets for sites on autosomes/pseudoautosomal regions,
            # chromosome X, and chromosome Y.
            for region in GENOMIC_REGIONS:
                create_observed_and_possible_ht(
                    preprocess_resources[(region, "exomes")].ht(),
                    preprocess_resources[(region, "context")].ht(),
                    mutation_ht,
                    max_af=max_af,
                    pops=POPS if use_pops else (),
                    partition_hint=training_set_partition_hint,
                    filter_to_canonical_synonymous=True,
                    global_annotation="training_dataset_params",
                ).write(training_resources[region].path, overwrite=overwrite)
            logger.info("Done with creating training dataset.")

        # Build plateau and coverage models for autosomes/pseudoautosomal regions,
        # chromosome X, and chromosome Y
        if args.build_models:
            # Check if the training datasets exist.
            check_resource_existence(
                {"--create-training-set": training_resources.values()},
                {"--build_models": models.values()},
                overwrite,
            )
            # Build plateau and coverage models.
            for region in GENOMIC_REGIONS:
                logger.info("Building %s plateau and coverage models...", region)

                coverage_model, plateau_models = build_models(
                    training_resources[region].ht(),
                    weighted=use_weights,
                    pops=POPS if use_pops else (),
                )
                hl.experimental.write_expression(
                    plateau_models,
                    models[(region, "plateau")].path,
                    overwrite=overwrite,
                )
                hl.experimental.write_expression(
                    coverage_model,
                    models[(region, "coverage")].path,
                    overwrite=overwrite,
                )
                logger.info("Done building %s plateau and coverage models.", region)

        # Apply coverage and plateau models to compute expected variant counts and
        # observed:expected ratio
        if args.apply_models:
            # Check if the input/output resources exist.
            check_resource_existence(
                {
                    "--preprocess-data": preprocess_resources.values(),
                    "--build_models": models.values(),
                },
                {"--apply_models": applying_resources.values()},
                overwrite,
            )
            # Apply coverage and plateau models for sites on autosomes/pseudoautosomal
            # regions, chromosome X, and chromosome Y.
            for region in GENOMIC_REGIONS:
                logger.info(
                    "Applying %s plateau and coverage models and computing expected"
                    " variant count and observed:expected ratio...",
                    region,
                )
                apply_models(
                    preprocess_resources[(region, "exomes")].ht(),
                    preprocess_resources[(region, "context")].ht(),
                    mutation_ht,
                    models[(region, "plateau")].he(),
                    models[(region, "coverage")].he(),
                    max_af=max_af,
                    pops=POPS if use_pops else (),
                    partition_hint_for_counting_variants=count_obs_pos_vars_partition_hint,
                    partition_hint_for_aggregation=apply_obs_pos_count_partition_hint,
                    custom_vep_annotation=custom_vep_annotation,
                ).write(applying_resources[region].path, overwrite=overwrite)
            logger.info(
                "Done computing expected variant count and observed:expected ratio."
            )

    finally:
        logger.info("Copying log to logging bucket...")
        hl.copy_log(get_logging_path("constraint_pipeline"))


if __name__ == "__main__":
    parser = argparse.ArgumentParser()

    parser.add_argument(
        "--overwrite", help="Whether to overwrite output files.", action="store_true"
    )
    parser.add_argument(
        "--version",
        help=(
            "Which version of the resource Tables will be used. Default is"
            f" {CURRENT_VERSION}."
        ),
        type=str,
        default=CURRENT_VERSION,
    )
    parser.add_argument(
        "--test",
        help=(
            "Whether to filter the exome Table, genome Table and the context Table to"
            " only chromosome 20, chromosome X, and chromosome Y for testing."
        ),
        action="store_true",
    )
    parser.add_argument(
        "--use-pops",
        help="Whether to apply models on each population.",
        action="store_true",
    )
    parser.add_argument(
        "--max-af",
        help="Maximum variant allele frequency to keep.",
        type=float,
        default=0.001,
    )
    parser.add_argument(
        "--preprocess-data",
        help=(
            "Whether to prepare the exome, genome, and context Table for constraint"
            " calculations by adding necessary coverage, methylation level, and VEP"
            " annotations."
        ),
        action="store_true",
    )
    parser.add_argument(
        "--create-training-set",
        help=(
            "Count the observed variants and possible variants by exome coverage at"
            " synonymous sites."
        ),
        action="store_true",
    )
    parser.add_argument(
        "--training-set-partition-hint",
        help=(
            "Target number of partitions for aggregation when counting variants for"
            " training datasets."
        ),
        type=int,
        default=100,
    )
    parser.add_argument(
        "--build-models",
        help="Build plateau and coverage models.",
        action="store_true",
    )
    parser.add_argument(
        "--use-weights",
        help=(
            "Whether to generalize the models to weighted least squares using"
            "'possible_variants'."
        ),
        action="store_true",
    )
    parser.add_argument(
        "--apply-models",
        help=(
            "Apply plateau and coverage models to variants in exome sites Table and"
            " context Table to compute expected variant counts."
        ),
        action="store_true",
    )
    parser.add_argument(
        "--count-obs-pos-vars-partition-hint",
        help=(
            "Target number of partitions for aggregation when counting observed and expected variants for"
            " model application"
        ),
        type=int,
        default=2000,
    )
    parser.add_argument(
<<<<<<< HEAD
        "--apply-expected-variant-partition-hint",
        help="Target number of partitions for sum aggregators after applying models.",
=======
        "--partition-hint-for-sum-aggregators",
        help="Target number of partitions for sum aggregators after applying models to get expected variant counts.",
>>>>>>> a657c5cd
        type=int,
        default=1000,
    )
    parser.add_argument(
        "--custom-vep-annotation",
        help=(
            "Custom VEP annotation to be used to annotate transcript when"
            ' applying models (one of "transcript_consequences" or "worst_csq_by_gene")'
        ),
        type=str,
        default="transcript_consequences",
        choices=CUSTOM_VEP_ANNOTATIONS,
    )

    args = parser.parse_args()
    main(args)<|MERGE_RESOLUTION|>--- conflicted
+++ resolved
@@ -73,17 +73,9 @@
     test = args.test
     overwrite = args.overwrite
     max_af = args.max_af
-<<<<<<< HEAD
-    partition_hint_when_creating_training_set = (
-        args.partition_hint_when_creating_training_set
-    )
     count_obs_pos_vars_partition_hint = args.count_obs_pos_vars_partition_hint
     apply_obs_pos_count_partition_hint = args.apply_obs_pos_count_partition_hint
-=======
     training_set_partition_hint = args.training_set_partition_hint
-    partition_hint_when_counting_variants = args.partition_hint_when_counting_variants
-    partition_hint_for_sum_aggregators = args.partition_hint_for_sum_aggregators
->>>>>>> a657c5cd
     use_pops = args.use_pops
     use_weights = args.use_weights
     custom_vep_annotation = args.custom_vep_annotation
@@ -117,7 +109,7 @@
             models[(region, model_type)] = get_models(model_type, version, region, test)
 
         # Save a TableResource with a path to `applying_resources`
-       applying_resources[region] = get_predicted_proportion_observed_dataset(
+        applying_resources[region] = get_predicted_proportion_observed_dataset(
             custom_vep_annotation, version, region, test
         )
 
@@ -368,20 +360,18 @@
     parser.add_argument(
         "--count-obs-pos-vars-partition-hint",
         help=(
-            "Target number of partitions for aggregation when counting observed and expected variants for"
-            " model application"
+            "Target number of partitions for aggregation when counting observed and"
+            " expected variants for model application"
         ),
         type=int,
         default=2000,
     )
     parser.add_argument(
-<<<<<<< HEAD
         "--apply-expected-variant-partition-hint",
-        help="Target number of partitions for sum aggregators after applying models.",
-=======
-        "--partition-hint-for-sum-aggregators",
-        help="Target number of partitions for sum aggregators after applying models to get expected variant counts.",
->>>>>>> a657c5cd
+        help=(
+            "Target number of partitions for sum aggregators after applying models to"
+            " get expected variant counts."
+        ),
         type=int,
         default=1000,
     )
