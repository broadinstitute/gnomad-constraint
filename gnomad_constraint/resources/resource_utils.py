"""Script containing resource utility constants, reference resources, and resources of intermediate files generated by the constraint pipeline."""

import logging
from typing import Optional, Tuple

from gnomad.resources.grch37.gnomad import public_release as public_release_grch37
from gnomad.resources.grch38.gnomad import public_release as public_release_grch38
from gnomad.resources.resource_utils import (
    GnomadPublicTableResource,
    TableResource,
    VersionedTableResource,
)
from gnomad.utils.file_utils import check_file_exists_raise_error

logging.basicConfig(
    format="%(asctime)s (%(name)s %(lineno)s): %(message)s",
    datefmt="%m/%d/%Y %I:%M:%S %p",
)
logger = logging.getLogger("constraint_pipeline")
logger.setLevel(logging.INFO)

VERSIONS = ["2.1.1"]
CURRENT_VERSION = "2.1.1"
DATA_TYPES = ["context", "exomes", "genomes"]
MODEL_TYPES = ["plateau", "coverage"]
GENOMIC_REGIONS = ["autosome_par", "chrx_nonpar", "chry_nonpar"]
POPS = ("global", "afr", "amr", "eas", "nfe", "sas")
"""
Population labels from gnomAD.

Abbreviations stand for: global (all populations), African-American/African, Latino, East Asian, Non-Finnish European, and South Asian.
"""

# The temporary folder to store intermediate file generated by the constraint pipeline.
constraint_tmp_prefix = "gs://gnomad-tmp/constraint"

# Context table annotated with VEP, coverage, and methylation information.
annotated_context_ht = VersionedTableResource(
    CURRENT_VERSION,
    versions={
        "2.1.1": TableResource(
            path="gs://gcp-public-data--gnomad/papers/2019-flagship-lof/v1.0/context/Homo_sapiens_assembly19.fasta.snps_only.vep_20181129.ht",
        ),
    },
)
# Mutation rate Table that include the baseline mutation rate for each substitution
# and context.
mutation_rate_ht = VersionedTableResource(
    CURRENT_VERSION,
    versions={
        "2.1.1": TableResource(
            path="gs://gcp-public-data--gnomad/papers/2019-flagship-lof/v1.0/model/mutation_rate_methylation_bins.ht",
        ),
    },
)


def get_sites_resource(
    data_type: str, version: str = CURRENT_VERSION
) -> GnomadPublicTableResource:
    """
    Return genomes or exomes sites Table.

    :param data_type: One of "exomes" or "genomes".
    :param version: The version of the Table. Default is CURRENT_VERSION.
    :return: Genome or exomes sites Table.
    """
    if version == "2.1.1":
        return public_release_grch37(data_type).versions[version]
    else:
        return public_release_grch38(data_type).versions[version]


def get_preprocessed_ht(
    data_type: str,
    version: str = CURRENT_VERSION,
    genomic_region: str = "autosome_par",
    test: bool = False,
) -> TableResource:
    """
    Return TableResource of preprocessed genome, exomes, and context Table.

    The exome and genome Table will have annotations added by
    `prepare_ht_for_constraint_calculations()` and VEP annotation from context Table.

    The context Table will have annotations added by
    `prepare_ht_for_constraint_calculations()`.

    :param data_type: One of "exomes", "genomes" or "context.
    :param version: One of the release versions (`VERSIONS`). Default is
        `CURRENT_VERSION`.
    :param genomic_region: The genomic region of the resource. One of "autosome_par",
        "chrx_non_par", or "chry_non_par". Default is "autosome_par".
    :param test: Whether the Table is for testing purposes and only contains sites in
        chr20, chrX, and chrY. Default is False.
    :return: TableResource of processed genomes, exomes, or context Table.
    """
    check_param_scope(version, genomic_region, data_type)
    return TableResource(
        f"{constraint_tmp_prefix}/{version}/model/{data_type}_processed.{genomic_region}{'.test' if test else ''}.ht"
    )


def get_training_dataset(
    version: str = CURRENT_VERSION,
    genomic_region: str = "autosome_par",
    test: bool = False,
) -> TableResource:
    """
    Return TableResource of training dataset with observed and possible variant count.

    :param version: One of the release versions (`VERSIONS`). Default is
        `CURRENT_VERSION`.
    :param genomic_region: The genomic region of the resource. One of "autosome_par",
        "chrx_non_par", or "chry_non_par". Default is "autosome_par".
    :param test: Whether the Table is for testing purpose and only contains sites in
        chr20, chrX, and chrY. Default is False.
    :return: TableResource of training dataset.
    """
    check_param_scope(version, genomic_region)
    return TableResource(
        f"{constraint_tmp_prefix}/{version}/model/training/constraint_training.{genomic_region}{'.test' if test else ''}.ht"
    )


def get_models(
    model_type: str,
    version: str = CURRENT_VERSION,
    genomic_region: str = "autosome_par",
    test: bool = False,
) -> str:
    """
    Return path to a HailExpression that contains desired model type.

<<<<<<< HEAD
    :param model_type: The type of model. One of "plateau_models", "coverage_model".
        Default is None.
=======
    :param model_type: The type of model. One of "plateau", "coverage". Default is None.
>>>>>>> ff9a5781
    :param version: One of the release versions (`VERSIONS`). Default is
        `CURRENT_VERSION`.
    :param genomic_region: The genomic region of the resource. One of "autosome_par",
        "chrx_non_par", or "chry_non_par". Default is "autosome_par".
    :param test: Whether the Table is for testing purpose and only contains sites in
        chr20, chrX, and chrY. Default is False.
    :return: Path of the model.
    """
    check_param_scope(
        version=version, genomic_region=genomic_region, model_type=model_type
    )
    return (
        f"{constraint_tmp_prefix}/{version}/model/build_models/{model_type}.{genomic_region}{'.test' if test else ''}.he"
    )


def check_resource_existence(
    input_pipeline_step: Optional[str] = None,
    output_pipeline_step: Optional[str] = None,
    input_resources: Optional[Tuple] = None,
    output_resources: Optional[Tuple] = None,
    overwrite: bool = False,
) -> None:
    """
    Check whether all the input files exist and the overwrite parameter is set to True when writing the output files.

    If no parameters are passed to the function, nothing is done.

    :param input_pipeline_step: The pipeline step that generates input files. Default
        is None.
    :param output_pipeline_step: The pipeline step that generates output files. Default
        is None.
    :param input_resources: Paths of the input files to check the existence of. Default
        is None.
    :param output_resources: Paths of the output files to check the existence of.
        Default is None.
    :param overwrite: The overwrite parameter used when writing the output files.
        Default is None.
    :return: None.
    """
    # Check if the input resources exist.
    if input_pipeline_step and input_resources:
        if not isinstance(input_resources[0], str):
            input_resources = [r.path for r in input_resources]
        check_file_exists_raise_error(
            input_resources,
            error_if_not_exists=True,
            error_if_not_exists_msg=(
                f"Not all input resources exist. Please add {input_pipeline_step} to "
                "the command line. The following files are missing: "
            ),
        )

    # Check if the output resources exist when `overwrite` is False.
    if not overwrite and output_pipeline_step and output_resources:
        check_file_exists_raise_error(
            [r.path for r in output_resources],
            error_if_exists=True,
            error_if_exists_msg=(
                "Some of the output resources that will be created by "
                f"{output_pipeline_step} already exist and the --overwrite argument "
                f"was not set. Please rerun {output_pipeline_step} with --overwrite. "
                "The following files already exist: "
            ),
        )


def check_param_scope(
    version: Optional[str] = None,
    genomic_region: Optional[str] = None,
    data_type: Optional[str] = None,
    model_type: Optional[str] = None,
) -> None:
    """
    Check if the specified version, genomic region, and data type are in the scope of the constraint pipeline.

    :param version: One of the release versions (`VERSIONS`). Default is None.
    :param genomic_region: The genomic region of the resource. One of "autosome_par",
        "chrx_non_par", or "chry_non_par". Default is None.
    :param data_type: One of "exomes", "genomes" or "context". Default is None.
    :param model_type: One of "plateau", "coverage". Default is None.
    """
    if version and version not in VERSIONS:
        raise ValueError("The requested version doesn't exist!")
    if genomic_region and genomic_region not in GENOMIC_REGIONS:
        raise ValueError(f"genomic_region must be one of: {GENOMIC_REGIONS}!")
    if data_type and data_type not in DATA_TYPES:
        raise ValueError(f"data_type must be one of: {DATA_TYPES}!")
    if model_type and model_type not in MODEL_TYPES:
        raise ValueError(f"model_type must be one of: {MODEL_TYPES}!")


def get_logging_path(name: str) -> str:
    """
    Create a path for Hail log files.

    :param name: Name of log file.
    :return: Output log path.
    """
    return f"{constraint_tmp_prefix}/{name}.log"<|MERGE_RESOLUTION|>--- conflicted
+++ resolved
@@ -132,12 +132,7 @@
     """
     Return path to a HailExpression that contains desired model type.
 
-<<<<<<< HEAD
-    :param model_type: The type of model. One of "plateau_models", "coverage_model".
-        Default is None.
-=======
     :param model_type: The type of model. One of "plateau", "coverage". Default is None.
->>>>>>> ff9a5781
     :param version: One of the release versions (`VERSIONS`). Default is
         `CURRENT_VERSION`.
     :param genomic_region: The genomic region of the resource. One of "autosome_par",
