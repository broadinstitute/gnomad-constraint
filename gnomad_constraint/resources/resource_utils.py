--- conflicted
+++ resolved
@@ -24,10 +24,7 @@
 CURRENT_VERSION = "2.1.1"
 DATA_TYPES = ["context", "exomes", "genomes"]
 MODEL_TYPES = ["plateau", "coverage"]
-<<<<<<< HEAD
 GENOMIC_REGIONS = ["full", "autosome_par", "chrx_nonpar", "chry_nonpar"]
-=======
-GENOMIC_REGIONS = ["autosome_par", "chrx_nonpar", "chry_nonpar"]
 
 CUSTOM_VEP_ANNOTATIONS = ["transcript_consequences", "worst_csq_by_gene"]
 """
@@ -41,7 +38,6 @@
 'coverage' annotations using 'worst_csq_by_gene' VEP annotation.
 """
 
->>>>>>> 33319ae5
 POPS = ("global", "afr", "amr", "eas", "nfe", "sas")
 """
 Population labels from gnomAD.
@@ -69,7 +65,6 @@
         ),
     },
 )
-<<<<<<< HEAD
 # Mutation rate Table that include the baseline mutation rate for each substitution
 # and context.
 # mutation_rate_ht = VersionedTableResource(
@@ -82,30 +77,6 @@
 # )
 
 
-def get_mutation_ht(
-    version: str = CURRENT_VERSION,
-    test: bool = False,
-    use_v2_mutation_ht: bool = False,
-) -> TableResource:
-    """
-    Return mutation Table that include the baseline mutation rate for each substitution and context.
-
-    :param version: The version of the Table. Default is CURRENT_VERSION.
-    :param test: Whether the Table is for testing purposes and only contains sites in
-        chr20, chrX, and chrY. Default is False.
-    :param use_v2_mutation_ht: Whether to use old mutation rate table in version 2.1.1.
-    :return: Mutation rate Table.
-    """
-    if use_v2_mutation_ht:
-        return TableResource(
-            path="gs://gcp-public-data--gnomad/papers/2019-flagship-lof/v1.0/model/mutation_rate_methylation_bins.ht",
-        )
-    else:
-        check_param_scope(version)
-        return TableResource(
-            f"gs://gnomad/{version}/constraint/constraint_mutation_rate.{'.test' if test else ''}.ht"
-        )
-=======
 # Methylation Table
 # TODO: decide path to methylation Table
 methylation_ht = VersionedTableResource(
@@ -126,7 +97,6 @@
         ),
     },
 )
->>>>>>> 33319ae5
 
 
 def get_sites_resource(
@@ -160,6 +130,31 @@
     check_param_scope(version, data_type)
     # TODO: decide path to coverage Table
     return TableResource("")
+
+
+def get_mutation_ht(
+    version: str = CURRENT_VERSION,
+    test: bool = False,
+    use_old_mutation_ht: bool = False,
+) -> TableResource:
+    """
+    Return mutation Table that include the baseline mutation rate for each substitution and context.
+
+    :param version: The version of the Table. Default is CURRENT_VERSION.
+    :param test: Whether the Table is for testing purposes and only contains sites in
+        chr20, chrX, and chrY. Default is False.
+    :param use_old_mutation_ht: Whether to use old mutation rate table in version 2.1.1.
+    :return: Mutation rate Table.
+    """
+    if use_old_mutation_ht:
+        return TableResource(
+            path="gs://gcp-public-data--gnomad/papers/2019-flagship-lof/v1.0/model/mutation_rate_methylation_bins.ht",
+        )
+    else:
+        check_param_scope(version)
+        return TableResource(
+            f"gs://gnomad/{version}/constraint/constraint_mutation_rate.{'.test' if test else ''}.ht"
+        )
 
 
 def get_annotated_context_ht(
