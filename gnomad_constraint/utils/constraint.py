"""Script containing utility functions used in the constraint pipeline."""

import logging
from typing import Dict, List, Optional, Tuple

import hail as hl
import numpy as np
from gnomad.utils.constraint import (
    add_gencode_transcript_annotations,
    annotate_exploded_vep_for_constraint_groupings,
    annotate_mutation_type,
    annotate_with_mu,
    calculate_raw_z_score,
    calculate_raw_z_score_sd,
    collapse_strand,
    compute_expected_variants,
    compute_pli,
    count_variants_by_group,
    get_constraint_flags,
    get_pop_freq_indices,
    oe_aggregation_expr,
    oe_confidence_interval,
    trimer_from_heptamer,
)
from gnomad.utils.filtering import (
    add_filters_expr,
    filter_by_numeric_expr_range,
    filter_for_mu,
    filter_to_autosomes,
)
from gnomad.utils.reference_genome import get_reference_genome
from gnomad.utils.vep import (
    add_most_severe_csq_to_tc_within_vep_root,
    filter_vep_transcript_csqs,
)
from hail.utils.misc import new_temp_file

from gnomad_constraint.resources.resource_utils import (
    COVERAGE_CUTOFF,
    get_checkpoint_path,
)

logging.basicConfig(
    format="%(asctime)s (%(name)s %(lineno)s): %(message)s",
    datefmt="%m/%d/%Y %I:%M:%S %p",
)
logger = logging.getLogger("constraint_utils")
logger.setLevel(logging.INFO)


def add_vep_context_annotations(
    ht: hl.Table, annotated_context_ht: hl.Table
) -> hl.Table:
    """
    Add annotations from VEP context Table to gnomAD data.

    Function adds the following annotations:
        - context
        - methylation
        - coverage
        - gerp

    Function drops `a_index`, `was_split`, and`colocated_variants` annotations from
    gnomAD data.

    .. note::
        Function expects that multiallelic variants in the VEP context Table have been
        split.

    Function also adds 'an_strata_sample_count' to globals if present.

    :param ht: gnomAD exomes or genomes public Hail Table.
    :param annotated_context_ht: VEP context Table.
    :return: Table with annotations.
    """
    context_ht = annotated_context_ht.drop("a_index", "was_split")
    context_ht = context_ht.annotate(vep=context_ht.vep.drop("colocated_variants"))
    if "an_strata_sample_count" in context_ht.globals:
        ht = ht.annotate_globals(
            an_strata_sample_count=context_ht.index_globals().an_strata_sample_count
        )
    ht = ht.annotate(**context_ht[ht.key])
    return ht


def prepare_ht_for_constraint_calculations(
    ht: hl.Table,
    require_exome_coverage: bool = True,
    coverage_metric: str = "exome_coverage",
) -> hl.Table:
    """
    Filter input Table and add annotations used in constraint calculations.

    Function filters to SNPs, removes rows with undefined contexts, collapses strands
    to deduplicate trimer or heptamer contexts, and annotates the input Table.

    The following annotations are added to the output Table:
        - ref
        - alt
        - methylation_level
        - exome_coverage
        - pass_filters - Whether the variant passed all variant filters
        - annotations added by `annotate_mutation_type()`, `collapse_strand()`, and
          `add_most_severe_csq_to_tc_within_vep_root()`

    :param ht: Input Table to be annotated.
    :param require_exome_coverage: Filter to sites where exome coverage is defined.
        Default is True.
    :param coverage_metric: Name for metric to use for coverage. Default is "exome_coverage".
    :return: Table with annotations.
    """
    ht = trimer_from_heptamer(ht)

    if "filters" in ht.row_value.keys():
        ht = ht.annotate(pass_filters=hl.len(ht.filters) == 0)

    # Add annotations for 'ref' and 'alt'.
    ht = ht.annotate(ref=ht.alleles[0], alt=ht.alleles[1])

    # Filter to SNPs and context fields where the bases are either A, T, C, or G.
    ht = ht.filter(hl.is_snp(ht.ref, ht.alt) & ht.context.matches(f"[ATCG]{{{3}}}"))

    # Annotate mutation type (such as "CpG", "non-CpG transition", "transversion") and
    # collapse strands to deduplicate the context.
    ht = annotate_mutation_type(collapse_strand(ht))

    # Obtain field name for median exome coverage.
    # TODO: Edit coverage field once decide what to use for v4.
    exome_median_cov_field = (
        "median_approx" if "median_approx" in ht.coverage.exomes else "median"
    )

    # Define methylation level cutoffs based on fields present in the 'methylation'
    # annotation.
    if "MEAN" in ht.methylation:
        # The GRCh37 methylation resource provides a MEAN score ranging from 0-1.
        methylation_expr = ht.methylation.MEAN
        methylation_cutoffs = (0.6, 0.2)
    elif "methylation_level" in ht.methylation:
        # The GRCh38 methylation resource provides a score ranging from 0-15 for autosomes. The
        # determination of this score is described in Chen et al:
        # https://www.biorxiv.org/content/10.1101/2022.03.20.485034v2.full
        # For chrX, methylation scores reange from 0-12, but these scores are not directly comparable
        # to the autosome scores (chrX and autosomes were analyzed separately and levels are relative).
        # Cutoffs to translate these scores to the 0-2 methylation level were determined by
        # correlating these scores with the GRCh37 liftover scores. Proposed cutoffs are:
        # 0, 1-5, 6+ for autosomes, and 0, 1-3, 4+ for chrX.
        methylation_expr = ht.methylation.methylation_level
        methylation_cutoffs = hl.if_else(ht.locus.contig != "chrX", (5, 0), (3, 0))
    else:
        raise ValueError(
            "No 'methylation_level' or 'MEAN' found in 'methylation' annotation."
        )

    # Add annotations for methylation level and median exome coverage.
    ht = ht.annotate(
        methylation_level=(
            hl.case()
            .when(ht.cpg & (methylation_expr > methylation_cutoffs[0]), 2)
            .when(ht.cpg & (methylation_expr > methylation_cutoffs[1]), 1)
            .default(0)
        ),
        exome_coverage=ht.coverage.exomes[exome_median_cov_field],
    )

    # Modify allele number annotations if present.
    if "AN" in ht.row_value:
        ht = ht.annotate(
            exomes_AN=ht.AN.exomes[0],
            exomes_AN_raw=ht.AN.exomes[1],
            genomes_AN=ht.AN.genomes,
        )

        # Calculate total allele number from strata_sample_count and annotate
        # exomes_AN_percent (percent samples with AN)
        ht = ht.annotate(
            exomes_AN_percent=hl.int(
                ht.exomes_AN / (ht.an_strata_sample_count.exomes[0] * 2) * 100
            ),
            exomes_AN_percent_raw=hl.int(
                ht.exomes_AN_raw / (ht.an_strata_sample_count.exomes[1] * 2) * 100
            ),
        )

    # Add most_severe_consequence annotation to 'transcript_consequences' within the
    # vep root annotation.
    ht = add_most_severe_csq_to_tc_within_vep_root(ht)

    if require_exome_coverage:
        # Filter out locus with undefined coverage_metric.
        ht = ht.filter(hl.is_defined(ht[coverage_metric]))

    return ht


def create_observed_and_possible_ht(
    exome_ht: hl.Table,
    context_ht: hl.Table,
    mutation_ht: hl.Table,
    max_af: float = 0.001,
    keep_annotations: Tuple[str] = (
        "context",
        "ref",
        "alt",
        "methylation_level",
    ),
    pops: Tuple[str] = (),
    downsamplings: Optional[List[int]] = None,
    grouping: Tuple[str] = (),
    coverage_metric: str = "exome_coverage",
    partition_hint: int = 100,
    filter_coverage_over_0: bool = False,
    low_coverage_filter: int = None,
    transcript_for_synonymous_filter: str = None,
    global_annotation: Optional[str] = None,
    skip_downsamplings: bool = False,
) -> hl.Table:
    """
    Count the observed variants and possible variants by substitution, context, methylation level, and additional `grouping`.

    Prior to computing variant counts the following variants are removed:
        - Variants not observed by any samples in the dataset: `(freq_expr.AC > 0)`
        - Low-quality variants: `exome_ht.pass_filters`
        - Variants with allele frequency above `max_af` cutoff: `(freq_expr.AF <=
          max_af)`
        - Variants that are not synonymous or in the canonical/MANE Select transcript if specified

    For each substitution, context, methylation level, and exome coverage, the rest of
    variants in `exome_ht` are counted and annotated as `observed_variants`, and the
    rest of variants in `context_ht` are counted and annotated as `possible_variants`.
    The final Table is the outer-join of the filtered `exome_ht` and `context_ht` with
    the `observed_variants` and `possible_variants` annotations.

    The returned Table includes the following annotations:
        - context - trinucleotide genomic context
        - ref - the reference allele
        - alt - the alternate base
        - methylation_level - methylation_level
        - observed_variants - observed variant counts in `exome_ht`
        - possible_variants - possible variant counts in `context_ht`
        - downsampling_counts_{pop} - variant counts in downsamplings for populations
          in `pops`
        - mu_snp - SNP mutation rate
        - annotations added by `annotate_mutation_type`

    :param exome_ht: Preprocessed exome Table.
    :param context_ht: Preprocessed context Table.
    :param mutation_ht: Preprocessed mutation rate Table.
    :param max_af: Maximum allele frequency for a variant to be included in returned
        counts. Default is 0.001.
    :param keep_annotations: Annotations to keep in the context Table.
    :param pops: List of populations to use for downsampling counts. Default is ().
    :param downsamplings: Optional List of integers specifying what downsampling
        indices to obtain. Default is None, which will return all downsampling counts.
    :param grouping: Annotations other than 'context', 'ref', 'alt', and
        `methylation_level` to group by when counting variants. Default is
        ('exome_coverage',).
    :param partition_hint: Target number of partitions for aggregation. Default is 100.
    :param filter_coverage_over_0: Whether to filter the exome Table and context Table
        to variants with `coverage_metric` larger than 0. Default is False.
    :param low_coverage_filter: Lower median coverage cutoff for coverage filter. Sites
        with coverage below this cutoff will be removed from the `exome_ht` and
        'context_ht'.
    :param transcript_for_synonymous_filter: Transcript to use when filtering to
        synonymous variants. Choices: ["mane_select", "canonical", None]. If "canonical", will
        filter to variants with a synonymous consequence in Ensembl canonical
        transcripts. If "mane_select", will filter to variants with a synonymous consequence
        in MANE Select transcripts. If None, no transcript/synonymous filter will be
        applied. Default is None.
    :param global_annotation: The annotation name to use as a global StructExpression
        annotation containing input parameter values. If no value is supplied, this
        global annotation will not be added. Default is None.
<<<<<<< HEAD
    :param skip_downsamplings: Whether or not to skip pulling the downsampling data.
=======
    :param coverage_metric: Name for metric to use for coverage. Default is "exome_coverage".
>>>>>>> 39928d15
    :return: Table with observed variant and possible variant count.
    """
    logger.info("Setting coverage_metric to %s", coverage_metric)

    if low_coverage_filter is not None:
        context_ht = context_ht.filter(
            context_ht[coverage_metric] >= low_coverage_filter
        )
        exome_ht = exome_ht.filter(exome_ht[coverage_metric] >= low_coverage_filter)

    # Allele frequency information for high-quality genotypes (GQ >= 20; DP >= 10; and
    # AB >= 0.2 for heterozygous calls) in all release samples in gnomAD.
    freq_expr = exome_ht.freq[0]

    # Set up the criteria to exclude variants not observed in the dataset, low-quality
    # variants, variants with allele frequency above the `max_af` cutoff, and variants
    # with exome coverage larger than 0 if requested.
    keep_criteria = (
        (freq_expr.AC > 0) & exome_ht.pass_filters & (freq_expr.AF <= max_af)
    )
    if filter_coverage_over_0:
        keep_criteria &= exome_ht[coverage_metric] > 0

    keep_annotations += grouping

    logger.info("Setting keep annotations to %s", keep_annotations)

    # Keep variants that satisfy the criteria above.
    filtered_exome_ht = exome_ht.filter(keep_criteria)

    # Filter context ht to sites with defined exome coverage.
    context_ht = context_ht.filter(hl.is_defined(context_ht[coverage_metric]))

    # If requested keep only variants that are synonymous in either MANE Select or
    # canonical transcripts.
    if transcript_for_synonymous_filter is not None:
        if transcript_for_synonymous_filter == "canonical":
            canonical, mane_select = True, False
        elif transcript_for_synonymous_filter == "mane_select":
            canonical, mane_select = False, True
        else:
            raise ValueError(
                "If transcript_for_synonymous_filter is not None, must be either"
                " 'canonical' or 'mane_select'"
            )
        filtered_exome_ht = filter_vep_transcript_csqs(
            exome_ht.filter(keep_criteria), canonical=canonical, mane_select=mane_select
        )
        context_ht = filter_vep_transcript_csqs(
            context_ht, canonical=canonical, mane_select=mane_select
        )
    # Count the observed variants in the entire Table and in each downsampling grouped
    # by `grouping`, context, ref, alt, and methylation_level.
    observed_ht = count_variants_by_group(
        filtered_exome_ht.select(*list(keep_annotations) + ["freq"]),
        additional_grouping=grouping,
        partition_hint=partition_hint,
        count_downsamplings=pops,
        use_table_group_by=True,
        max_af=max_af,
        skip_downsamplings=skip_downsamplings,
    )

    # TODO: Remove repartition once partition_hint bugs are resolved.
    observed_ht = observed_ht.repartition(partition_hint)
    observed_ht = observed_ht.transmute(observed_variants=observed_ht.variant_count)

    # Filter the `exome_ht` to rows that don’t match the criteria above.
    # Anti join the `context_ht` with filtered `exome_ht`, so that `context_ht` only
    # has rows that match the criteria above in the `exome_ht` or are never in
    # the `exome_ht`.
    context_ht = context_ht.select(*keep_annotations).anti_join(
        exome_ht.filter(keep_criteria, keep=False)
    )

    # Count the possible variants in the context Table grouped by by
    # `grouping`, context, ref, alt, and methylation_level.
    possible_ht = count_variants_by_group(
        context_ht,
        additional_grouping=grouping,
        partition_hint=partition_hint,
        use_table_group_by=True,
    )
    possible_ht = annotate_with_mu(possible_ht, mutation_ht)
    possible_ht = possible_ht.transmute(possible_variants=possible_ht.variant_count)

    # Outer join the Tables with possible variant counts and observed variant counts.
    ht = observed_ht.join(possible_ht, "outer")
    ht = ht.checkpoint(new_temp_file(prefix="constraint", extension="ht"))

    # Annotate the Table with 'cpg' and 'mutation_type' (one of "CpG", "non-CpG
    # transition", or "transversion").
    ht = annotate_mutation_type(ht)

    if global_annotation:
        ht = ht.annotate_globals(
            **{global_annotation: hl.struct(max_af=max_af, pops=pops)}
        )

    return ht


def apply_models(
    exome_ht: hl.Table,
    context_ht: hl.Table,
    mutation_ht: hl.Table,
    plateau_models: hl.StructExpression,
    coverage_model: Optional[Tuple[float, float]] = None,
    log10_coverage: bool = True,
    max_af: float = 0.001,
    keep_annotations: Tuple[str] = (
        "context",
        "ref",
        "alt",
        "methylation_level",
    ),
    pops: Tuple[str] = (),
    downsamplings: Optional[List[int]] = None,
    obs_pos_count_partition_hint: int = 2000,
    expected_variant_partition_hint: int = 1000,
    custom_vep_annotation: str = None,
    coverage_metric: str = "exome_coverage",
    high_cov_definition: int = COVERAGE_CUTOFF,
    low_coverage_filter: int = None,
    use_mane_select: bool = True,
    skip_downsamplings: bool = False,
) -> hl.Table:
    """
    Compute the expected number of variants and observed:expected ratio using plateau models and coverage model.

    This function sums the number of possible variants times the mutation rate for all
    variants, and applies the calibration model separately for CpG transitions and
    other sites. For sites with coverage lower than the coverage cutoff, the value
    obtained from the previous step is multiplied by the coverage correction factor.
    These values are summed across the set of variants of interest to obtain the
    expected number of variants.

    A brief view of how to get the expected number of variants:
        mu_agg = the number of possible variants * the mutation rate (all variants)
        predicted_proportion_observed = sum(plateau model slope * mu_agg + plateau model intercept) (separately for CpG transitions and other sites)
        if 0 < coverage < coverage cutoff:
            coverage_correction = coverage_model slope * log10(coverage) + coverage_model intercept
            expected_variants = sum(predicted_proportion_observed * coverage_correction)
        else:
            expected_variants = sum(predicted_proportion_observed)
        The expected_variants are summed across the set of variants of interest to
        obtain the final expected number of variants.

    Function adds the following annotations all grouped by groupings (output of
        `annotate_exploded_vep_for_constraint_groupings()`):
        - observed_variants - observed variant counts annotated by `count_variants`
          function
        - predicted_proportion_observed (including those for each population) - the sum
          of mutation rate adjusted by plateau models and possible variant counts
        - possible_variants (including those for each population if `pops` is
          specified) - the sum of possible variant counts derived from the context
          Table
        - expected_variants (including those for each population if `pops` is
          specified) - the sum of expected variant counts
        - mu - sum(mu_snp * possible_variant * coverage_correction)
        - obs_exp - observed:expected ratio
        - annotations annotated by `annotate_exploded_vep_for_constraint_groupings()`

    :param exome_ht: Exome sites Table (output of `prepare_ht_for_constraint_calculations
        ()`) filtered to autosomes and pseudoautosomal regions.
    :param context_ht: Context Table (output of `prepare_ht_for_constraint_calculations
        ()`) filtered to autosomes and pseudoautosomal regions.
    :param mutation_ht: Mutation rate Table with 'mu_snp' field.
    :param plateau_models: Linear models (output of `build_models()` in
        gnomad_methods`), with the values of the dictionary formatted as a
        StrucExpression of intercept and slope, that calibrates mutation rate to
        proportion observed for high coverage exome. It includes models for CpG sites,
        non-CpG sites, and each population in `POPS`.
    :param coverage_model: A linear model (output of `build_models()` in
        gnomad_methods), formatted as a Tuple of intercept and slope, that calibrates a
        given coverage level to observed:expected ratio. It's a correction factor for
        low coverage sites.
    :param log10_coverage: Whether to convert coverage sites with log10 when building the coverage model. Default is True.
    :param max_af: Maximum allele frequency for a variant to be included in returned
        counts. Default is 0.001.
    :param keep_annotations: Annotations to keep in the context Table and exome Table.
    :param pops: List of populations to use for downsampling counts. Default is ().
    :param downsamplings: Optional List of integers specifying what downsampling
        indices to obtain. Default is None, which will return all downsampling counts.
    :param obs_pos_count_partition_hint: Target number of partitions for
        aggregation when counting variants. Default is 2000.
    :param expected_variant_partition_hint: Target number of partitions for sum
        aggregators when computation is done. Default is 1000.
    :param custom_vep_annotation: The customized model (one of
        "transcript_consequences" or "worst_csq_by_gene"). Default is None.
    :param coverage_metric: Name for metric to use for coverage. Default is "exome_coverage".
    :param high_cov_definition: Median coverage cutoff. Sites with coverage above this cutoff
        are considered well covered and was used to build plateau models. Sites
        below this cutoff have low coverage and was used to build coverage models.
        Default is `COVERAGE_CUTOFF`.
    :param low_coverage_filter: Lower median coverage cutoff for coverage filter.
        Sites with coverage below this cutoff will be removed from`exome_ht` and
        'context_ht'.
    :param use_mane_select: Use MANE Select transcripts in grouping.
        Only used when `custom_vep_annotation` is set to 'transcript_consequences'.
        Default is True.
    :param skip_downsamplings: Whether or not to skip pulling the downsampling data.

    :return: Table with `expected_variants` (expected variant counts) and `obs_exp`
        (observed:expected ratio) annotations.
    """
    # Filter context ht to sites with defined exome coverage_metric.
    context_ht = context_ht.filter(hl.is_defined(context_ht[coverage_metric]))

    if low_coverage_filter is not None:
        context_ht = context_ht.filter(
            context_ht[coverage_metric] >= low_coverage_filter
        )
        exome_ht = exome_ht.filter(exome_ht[coverage_metric] >= low_coverage_filter)

    # Add necessary constraint annotations for grouping.
    if custom_vep_annotation == "worst_csq_by_gene":
        vep_annotation = "worst_csq_by_gene"
        if use_mane_select:
            raise ValueError(
                "'mane_select' cannot be set to True when custom_vep_annotation is set"
                " to 'worst_csq_by_gene'."
            )

    else:
        vep_annotation = "transcript_consequences"
        include_canonical_group = True
        include_mane_select_group = use_mane_select

    context_ht, _ = annotate_exploded_vep_for_constraint_groupings(
        ht=context_ht,
        coverage_expr=context_ht[coverage_metric],
        vep_annotation=vep_annotation,
        include_canonical_group=include_canonical_group,
        include_mane_select_group=include_mane_select_group,
    )
    exome_ht, grouping = annotate_exploded_vep_for_constraint_groupings(
        ht=exome_ht,
        coverage_expr=exome_ht[coverage_metric],
        vep_annotation=vep_annotation,
        include_canonical_group=include_canonical_group,
        include_mane_select_group=include_mane_select_group,
    )

    # Compute observed and possible variant counts.
    ht = create_observed_and_possible_ht(
        exome_ht=exome_ht,
        context_ht=context_ht,
        mutation_ht=mutation_ht,
        max_af=max_af,
        keep_annotations=keep_annotations,
        pops=pops,
        downsamplings=downsamplings,
        grouping=grouping,
        coverage_metric=coverage_metric,
        partition_hint=obs_pos_count_partition_hint,
        filter_coverage_over_0=True,
        transcript_for_synonymous_filter=None,
        skip_downsamplings=skip_downsamplings,
    )

    # NOTE: In v2 ht.mu_snp was incorrectly multiplied here by possible_variants, but this multiplication has now been moved,
    # so that it is applied after the regression within compute_expected_variants.
    mu_expr = ht.mu_snp
    poss_expr = ht.possible_variants
    # Determine coverage correction to use based on coverage value. If no
    # coverage model is provided, set to 1 as long as coverage > 0.
    if log10_coverage:
        logger.info("Converting coverage sites by log10.")
        cov_value = hl.log10(ht.coverage)
    else:
        cov_value = ht.coverage

    cov_corr_expr = (
        hl.case()
        .when(ht.coverage == 0, 0)
        .when(ht.coverage >= high_cov_definition, 1)
        .default(
            (coverage_model[1] * cov_value + coverage_model[0])
            if coverage_model is not None
            else 1
        )
    )

    # Generate sum aggregators for 'mu' on the entire dataset.
    agg_expr = {"mu": hl.agg.sum(mu_expr * cov_corr_expr)}
    agg_expr.update(
        compute_expected_variants(
            ht=ht,
            plateau_models_expr=plateau_models,
            mu_expr=mu_expr,
            cov_corr_expr=cov_corr_expr,
            possible_variants_expr=poss_expr,
            cpg_expr=ht.cpg,
        )
    )
    downsampling_meta = {}
    for pop in pops:
        agg_expr.update(
            compute_expected_variants(
                ht=ht,
                plateau_models_expr=plateau_models,
                mu_expr=mu_expr,
                cov_corr_expr=cov_corr_expr,
                possible_variants_expr=poss_expr,
                cpg_expr=ht.cpg,
                pop=pop,
            )
        )

        # Store which downsamplings are obtained for each pop in a
        # downsampling_meta dictionary.
        ds = hl.eval(get_pop_freq_indices(ht.freq_meta, pop=pop))
        key_names = {key for _, meta_dict in ds for key in meta_dict.keys()}
        genetic_ancestry_label = "gen_anc" if "gen_anc" in key_names else "pop"
        downsampling_meta[pop] = [
            x[1].get("downsampling", "all")
            for x in ds
            if x[1][genetic_ancestry_label] == pop
            and (
                int(x[1].get("downsampling", 0)) in downsamplings
                if downsamplings is not None
                else True
            )
        ]

    # Remove coverage from grouping.
    grouping = list(grouping)
    grouping.remove("coverage")

    # Aggregate the sum aggregators grouped by `grouping`.
    ht = (
        ht.group_by(*grouping)
        .partition_hint(expected_variant_partition_hint)
        .aggregate(**agg_expr)
    )

    # TODO: Remove repartition once partition_hint bugs are resolved.
    ht = ht.repartition(expected_variant_partition_hint)

    # Annotate global annotations.
    coverage_model_global = coverage_model if coverage_model else "None"
    ht = ht.annotate_globals(
        apply_model_params=hl.struct(
            max_af=max_af,
            genetic_ancestry_groups=pops,
            plateau_models=plateau_models,
            coverage_model=coverage_model_global,
            high_cov_definition=high_cov_definition,
            coverage_metric=coverage_metric,
            log10_coverage=log10_coverage,
            downsampling_meta=downsampling_meta if downsampling_meta else "None",
        )
    )
    # Compute the observed:expected ratio.
    return ht.annotate(obs_exp=ht.observed_variants / ht.expected_variants)


def calculate_mu_by_downsampling(
    genome_ht: hl.Table,
    context_ht: hl.Table,
    recalculate_all_possible_summary: bool = True,
    omit_methylation: bool = False,
    count_singletons: bool = False,
    keep_annotations: Tuple[str] = (
        "context",
        "ref",
        "alt",
        "methylation_level",
    ),
    ac_cutoff: int = 5,
    downsampling_level: int = 1000,
    total_mu: float = 1.2e-08,
    pops: Tuple[str] = (),
    min_cov: int = 15,
    max_cov: int = 60,
    gerp_lower_cutoff: float = -3.9885,
    gerp_upper_cutoff: float = 2.6607,
) -> hl.Table:
    """
    Calculate mutation rate using the downsampling with size specified by `downsampling_level` in genome sites Table.

    Prior to computing mutation rate, only the following variants are kept:
        - variants with the mean coverage in the gnomAD genomes between `min_cov` and
          `max_cov`.
        - variants where the most severe consequence was 'intron_variant' or
          'intergenic_variant'.
        - variants with the GERP score between `gerp_lower_cutoff` and
          `gerp_upper_cutoff` (these default to -3.9885 and 2.6607, respectively -
          these values were precalculated on the GRCh37 context Table and define the
          5th and 95th percentiles).
        - high-quality variants: `genome_ht.pass_filters`.
        - variants with allele count below `ac_cutoff`: `(freq_expr.AC <= ac_cutoff)`.

    The returned Table includes the following annotations:
        - context - trinucleotide genomic context.
        - ref - the reference allele.
        - alt - the alternate base.
        - methylation_level - methylation_level.
        - downsampling_counts_{pop} - variant counts in downsamplings for populations
          in `pops`.
        - mu_snp - SNP mutation rate.
        - annotations added by `annotate_mutation_type`.

    :param genome_ht: Genome sites Table for autosome/pseudoautosomal regions.
    :param context_ht: Context Table for autosome/pseudoautosomal regions.
    :param recalculate_all_possible_summary: Whether to calculate possible
        variants using context Table with locus that is only on an autosome or
        in a pseudoautosomal region. Default is True.
    :param omit_methylation: Whether to omit 'methylation_level' from the
        grouping when counting variants. Default is False.
    :param count_singletons: Whether to count singletons. Default is False.
    :param keep_annotations: Annotations to keep in the context Table and genome
        sites Table.
    :param ac_cutoff: The cutoff of allele count when filtering context Table
        and genome sites Table.
    :param downsampling_level: The size of downsamplings will be used to count
        variants. Default is 1000.
    :param total_mu: The per-generation mutation rate. Default is 1.2e-08.
    :param pops: List of populations to use for downsampling counts. If empty
        Tuple is supplied, will default to '['global']'.
    :param min_cov: Minimum coverage required to keep a site when calculating
        the mutation rate. Default is 15.
    :param max_cov: Maximum coverage required to keep a site when calculating
        the mutation rate. Default is 60.
    :param gerp_lower_cutoff: Minimum GERP score for variant to be included
        when calculating the mutation rate. Default is -3.9885.
    :param gerp_upper_cutoff: Maximum GERP score for variant to be included
        when calculating the mutation rate. Default is 2.6607.
    :return: Mutation rate Table.
    """
    if not pops:
        pops = ["global"]

    # Filter to autosomal sites (remove pseudoautosomal regions) between
    # min_cov and max_cov.
    context_ht = filter_to_autosomes(
        filter_by_numeric_expr_range(
            context_ht, context_ht.coverage.genomes.mean, (min_cov, max_cov)
        )
    )
    genome_ht = filter_to_autosomes(
        filter_by_numeric_expr_range(
            genome_ht, genome_ht.coverage.genomes.mean, (min_cov, max_cov)
        )
    )

    # Filter the Table so that the most severe annotation is 'intron_variant' or
    # 'intergenic_variant', and that the GERP score is between 'gerp_lower_cutoff' and
    # 'gerp_upper_cutoff' (ideally these values will define the 5th and 95th
    # percentile of the genome-wide distribution).
    context_ht = filter_for_mu(context_ht, gerp_lower_cutoff, gerp_upper_cutoff)
    genome_ht = filter_for_mu(genome_ht, gerp_lower_cutoff, gerp_upper_cutoff)

    context_ht = context_ht.select(*keep_annotations)
    genome_ht = genome_ht.select(*list(keep_annotations) + ["freq", "pass_filters"])

    # Get the frequency index of downsampling with size of `downsampling_level`.
    downsampling_meta = get_downsampling_freq_indices(genome_ht.freq_meta)
    downsampling_idx = hl.eval(
        downsampling_meta.filter(
            lambda x: x[1]["downsampling"] == str(downsampling_level)
        )[0][0]
    )
    freq_expr = genome_ht.freq[downsampling_idx]

    # Set up the criteria to filter out low-quality sites, and sites found in greater
    # than 'ac_cutoff' copies in the downsampled set.
    keep_criteria = (freq_expr.AC <= ac_cutoff) & genome_ht.pass_filters

    # Count the observed variants in the genome sites Table.
    observed_ht = count_variants_by_group(
        genome_ht.filter(keep_criteria).select(*list(keep_annotations) + ["freq"]),
        count_downsamplings=pops,
        count_singletons=count_singletons,
        omit_methylation=omit_methylation,
        use_table_group_by=True,
    )

    # Count possible variants in context Table, only keeping variants not in the genome
    # dataset, or with AC <= 'ac_cutoff' and passing filters.
    all_possible_ht = count_variants_by_group(
        context_ht.anti_join(genome_ht.filter(keep_criteria, keep=False)).select(
            *keep_annotations
        ),
        omit_methylation=omit_methylation,
        use_table_group_by=True,
    )
    all_possible_ht = all_possible_ht.checkpoint(
        get_checkpoint_path("all_possible_summary"),
        _read_if_exists=not recalculate_all_possible_summary,
        overwrite=recalculate_all_possible_summary,
    )

    ht = observed_ht.annotate(
        possible_variants=all_possible_ht[observed_ht.key].variant_count
    )

    ht = ht.checkpoint(new_temp_file(prefix="constraint", extension="ht"))

    total_bases = ht.aggregate(hl.agg.sum(ht.possible_variants)) // 3
    logger.info(
        "Total bases to use when calculating correction_factors: %f", total_bases
    )

    # Get the index of dowsampling with size of `downsampling_level`.
    downsampling_idx = hl.eval(
        downsampling_meta.map(lambda x: hl.int(x[1]["downsampling"])).index(
            downsampling_level
        )
    )

    # Compute the proportion observed, which represents the relative mutability of each
    # variant class.
    ann_expr = {
        "proportion_observed": ht.variant_count / ht.possible_variants,
        f"proportion_observed_{downsampling_level}": (
            ht.downsampling_counts_global[downsampling_idx] / ht.possible_variants
        ),
        "downsamplings_frac_observed": (
            ht.downsampling_counts_global / ht.possible_variants
        ),
    }

    for pop in pops:
        pop_counts_expr = ht[f"downsampling_counts_{pop}"]
        correction_factors = ht.aggregate(
            total_mu / (hl.agg.array_sum(pop_counts_expr) / total_bases),
            _localize=False,
        )
        downsamplings_mu_expr = (
            correction_factors * pop_counts_expr / ht.possible_variants
        )
        ann_expr[f"downsamplings_mu_{'snp' if pop == 'global' else pop}"] = (
            downsamplings_mu_expr
        )
        ann_expr[f"mu_snp{'' if pop == 'global' else f'_{pop}'}"] = (
            downsamplings_mu_expr[downsampling_idx]
        )

    ht = ht.annotate(**ann_expr).checkpoint(
        new_temp_file(prefix="calculate_mu_by_downsampling", extension="ht")
    )

    ht = ht.annotate_globals(
        ac_cutoff=ac_cutoff,
        downsampling_level=downsampling_level,
        total_mu=total_mu,
        min_cov=min_cov,
        max_cov=max_cov,
        gerp_lower_cutoff=gerp_lower_cutoff,
        gerp_upper_cutoff=gerp_upper_cutoff,
    )

    return annotate_mutation_type(ht)


def add_oe_lof_upper_rank_and_bin(
    ht: hl.Table, use_mane_select_over_canonical: bool = True
) -> hl.Table:
    """
    Compute the rank and decile of the lof oe upper confidence interval for MANE Select or canonical ensembl transcripts.

    :param ht: Input Table with the value for the lof oe upper confidence interval stored in ht.lof.oe_ci.upper.
    :param use_mane_select_over_canonical: Use MANE Select rather than canonical transcripts for filtering the Table.
        If a gene does not have a MANE Select transcript, the canonical transcript (if available) will be used instead. Default is True.
    :return: Table with anntotations added for 'upper_rank', 'upper_bin_decile'.
    """
    # Filter to only ensembl transcripts of the specified transcript filter. If MANE select is specified, and a gene
    # does not have a MANE select transcript, use canonical instead.
    if use_mane_select_over_canonical:
        genes = ht.group_by(ht.gene_id).aggregate(
            mane_present=hl.agg.any(ht.mane_select),
            canonical_present=hl.agg.any(ht.canonical),
        )

        genes = genes.annotate(
            only_canonical=~(genes.mane_present) & (genes.canonical_present)
        )

        ms_ht = ht.annotate(
            _only_canonical=genes[ht.gene_id].only_canonical,
            _mane_present=genes[ht.gene_id].mane_present,
        )
        total_count = ms_ht.count()
        ms_ht = ms_ht.filter(
            (ms_ht.transcript.startswith("ENST"))
            & (
                (ms_ht._mane_present & ms_ht.mane_select)
                | (ms_ht._only_canonical & ms_ht.canonical)
            )
        )
        filtered_count = ms_ht.count()
        logger.info(
            "Retaining %d out of %d transcripts to use for rank annotations.",
            filtered_count,
            total_count,
        )
    else:
        ms_ht = ht.filter((ht.canonical) & (ht.transcript.startswith("ENST")))

    # Rank lof.oe_ci.upper in ascending order.
    ms_ht = ms_ht.order_by(ms_ht.lof.oe_ci.upper).add_index(name="upper_rank")

    # Determine decile bins.
    n_transcripts = ms_ht.count()
    ms_ht = ms_ht.annotate(
        upper_bin_decile=hl.int(ms_ht.upper_rank * 10 / n_transcripts)
    )

    # Add rank and bin annotations back to original Table.
    ms_ht = ms_ht.key_by(*list(ht.key))
    ms_index = ms_ht[ht.key]
    ht = ht.annotate(
        lof=ht.lof.annotate(
            oe_ci=ht.lof.oe_ci.annotate(
                upper_rank=ms_index.upper_rank,
                upper_bin_decile=ms_index.upper_bin_decile,
            )
        )
    )

    return ht


def compute_constraint_metrics(
    ht: hl.Table,
    gencode_ht: hl.Table,
    keys: Tuple[str] = ("gene", "transcript", "canonical"),
    classic_lof_annotations: Tuple[str] = (
        "stop_gained",
        "splice_donor_variant",
        "splice_acceptor_variant",
    ),
    pops: Tuple[str] = (),
    expected_values: Optional[Dict[str, float]] = None,
    min_diff_convergence: float = 0.001,
    raw_z_outlier_threshold_lower_lof: float = -8.0,
    raw_z_outlier_threshold_lower_missense: float = -8.0,
    raw_z_outlier_threshold_lower_syn: float = -8.0,
    raw_z_outlier_threshold_upper_syn: float = 8.0,
    include_os: bool = False,
    use_mane_select_over_canonical: bool = True,
) -> hl.Table:
    """
    Compute the pLI scores, observed:expected ratio, 90% confidence interval around the observed:expected ratio, and z scores for synonymous variants, missense variants, and predicted loss-of-function (pLoF) variants.

    .. note::
        The following annotations should be present in `ht`:
            - modifier
            - annotation
            - observed_variants
            - mu
            - possible_variants
            - expected_variants
            - expected_variants_{pop} (if `pops` is specified)
            - downsampling_counts_{pop} (if `pops` is specified)

    :param ht: Input Table with the number of expected variants (output of
        `get_proportion_observed()`).
    :param keys: The keys of the output Table, defaults to ('gene', 'transcript',
        'canonical').
    :param classic_lof_annotations: Classic LoF Annotations used to filter the input
        Table. Default is {"stop_gained", "splice_donor_variant",
        "splice_acceptor_variant"}.
    :param pops: List of populations used to compute constraint metrics. Default is ().
    :param expected_values: Dictionary containing the expected values for 'Null',
        'Rec', and 'LI' to use as starting values.
    :param min_diff_convergence: Minimum iteration change in LI to consider the EM
        model convergence criteria as met. Default is 0.001.
    :param raw_z_outlier_threshold_lower_lof: Value at which the raw z-score is considered an outlier for lof variants. Values below this threshold will be considered outliers. Default is -8.0.
    :param raw_z_outlier_threshold_lower_missense: Value at which the raw z-score is considered an outlier for missense variants. Values below this threshold will be considered outliers. Default is -8.0.
    :param raw_z_outlier_threshold_lower_syn: Lower value at which the raw z-score is considered an outlier for synonymous variants. Values below this threshold will be considered outliers. Default is -8.0.
    :param raw_z_outlier_threshold_upper_syn: Upper value at which the raw z-score is considered an outlier for synonymous variants. Values above this threshold will be considered outliers. Default is  8.0.
    :param include_os: Whether or not to include OS (other splice) as a grouping when
        stratifying calculations by lof HC.
    :param use_mane_select_over_canonical: Use MANE Select rather than canonical transcripts for filtering the Table when determining ranks for the lof oe upper confidence interval.
        If a gene does not have a MANE Select transcript, the canonical transcript (if available) will be used instead. Default is True.
    :param gencode_ht: Table containing GENCODE annotations.
    :return: Table with pLI scores, observed:expected ratio, confidence interval of the
        observed:expected ratio, and z scores.
    """
    if expected_values is None:
        expected_values = {"Null": 1.0, "Rec": 0.706, "LI": 0.207}
    # This function aggregates over genes in all cases, as XG spans PAR and non-PAR X.
    # `annotation_dict` stats the rule of filtration for each annotation.
    annotation_dict = {
        # Filter to classic LoF annotations with LOFTEE HC or LC.
        "lof_hc_lc": hl.literal(set(classic_lof_annotations)).contains(ht.annotation)
        & ((ht.modifier == "HC") | (ht.modifier == "LC")),
        # Filter to LoF annotations with LOFTEE HC.
        "lof": ht.modifier == "HC",
        # Filter to missense variants.
        "mis": ht.annotation == "missense_variant",
        # Filter to probably damaging missense variants predicted by PolyPen-2.
        "mis_pphen": ht.modifier == "probably_damaging",
        # Filter to synonymous variants.
        "syn": ht.annotation == "synonymous_variant",
    }

    # Define two lists of 'annotation_dict' keys that require different computations.
    # The 90% CI around obs:exp and z-scores are only computed for lof, mis, and syn.
    oe_ann = ["lof", "mis", "syn"]
    # pLI scores are only computed for LoF variants.
    lof_ann = ["lof_hc_lc", "lof"]

    # Create dictionary with outlier z-score thresholds with annotation as key
    # and list of thresholds [lower, upper] as values.
    z_score_outlier_dict = {
        "lof": [raw_z_outlier_threshold_lower_lof, None],
        "mis": [raw_z_outlier_threshold_lower_missense, None],
        "syn": [raw_z_outlier_threshold_lower_syn, raw_z_outlier_threshold_upper_syn],
    }

    if include_os:
        # Filter to LoF annotations with LOFTEE HC or OS.
        annotation_dict.update(
            {"lof_hc_os": (ht.modifier == "HC") | (ht.modifier == "OS")}
        )
        lof_ann.append("lof_hc_os")

    # Compute the observed:expected ratio. Will not compute per pop for "mis_pphen".
    ht = ht.group_by(*keys).aggregate(
        **{
            ann: oe_aggregation_expr(
                ht,
                filter_expr,
                pops=() if ann == "mis_pphen" else pops,
                exclude_mu_sum=True if ann == "mis_pphen" else False,
            )
            for ann, filter_expr in annotation_dict.items()
        }
    )
    # Filter to only rows with at least 1 obs or exp across all keys in annotation_dict.
    ht = ht.filter(
        hl.sum(
            [
                hl.or_else(ht[ann].obs, 0) + hl.or_else(ht[ann].exp, 0)
                for ann in annotation_dict
            ]
        )
        > 0
    )
    ht = ht.checkpoint(
        new_temp_file(prefix="compute_constraint_metrics", extension="ht")
    )

    # Compute the pLI scores for LoF variants.
    ann_expr = {
        ann: ht[ann].annotate(
            **compute_pli(
                ht,
                obs_expr=ht[ann].obs,
                exp_expr=ht[ann].exp,
                expected_values=expected_values,
                min_diff_convergence=min_diff_convergence,
            )
        )
        for ann in lof_ann
    }

    # Add a 'no_variants' flag indicating that there are zero observed variants summed
    # across pLoF, missense, and synonymous variants.
    constraint_flags_expr = {
        "no_variants": hl.sum([hl.or_else(ht[ann].obs, 0) for ann in oe_ann]) == 0
    }
    constraint_flags = {}
    for ann in oe_ann:
        obs_expr = ht[ann].obs
        exp_expr = ht[ann].exp
        # Compute the 90% confidence interval around the observed:expected ratio.
        oe_ci_expr = oe_confidence_interval(obs_expr, exp_expr)
        # Compute raw z-scores.
        raw_z_expr = calculate_raw_z_score(obs_expr, exp_expr)
        # Add flags that define why constraint will not be calculated.
        ann_constraint_flags_expr = get_constraint_flags(
            exp_expr=exp_expr,
            raw_z_expr=raw_z_expr,
            raw_z_lower_threshold=z_score_outlier_dict[ann][0],
            raw_z_upper_threshold=z_score_outlier_dict[ann][1],
            flag_postfix=ann,
        )
        constraint_flags_expr.update(ann_constraint_flags_expr)
        # The constraint_flags dict is used to filter the final ht.constraint_flags
        # annotation to the flags that should be considered in the z-score 'sd'
        # computation of the specified ann.
        constraint_flags[ann] = hl.set(
            ann_constraint_flags_expr.keys() | {"no_variants"}
        )
        # Add initial ann to ann_expr if it isn't present.
        # The ann_expr dict will already have all ann in lof_ann.
        if ann not in ann_expr:
            ann_expr[ann] = ht[ann]

        ann_expr[ann] = ann_expr[ann].annotate(
            oe_ci=oe_ci_expr,
            z_raw=raw_z_expr,
        )

        gen_anc_lower_struct = {}
        gen_anc_upper_struct = {}
        gen_anc_z_raw_struct = {}

        # Calculate lower and upper cis, and raw z scores for each pop, excluding downsamplings.
        for pop in pops:
            obs_expr = ht[ann]["gen_anc_obs"][pop][0]
            exp_expr = ht[ann]["gen_anc_exp"][pop][0]
            oe_ci_expr = oe_confidence_interval(obs_expr, exp_expr)
            raw_z_expr = calculate_raw_z_score(obs_expr, exp_expr)

            lower_struct[pop] = oe_ci_expr.lower
            upper_struct[pop] = oe_ci_expr.upper
            gen_anc_z_raw_struct[pop] = raw_z_expr

    # Annotate the table with the structs.
    ann_expr[ann] = ann_expr[ann].annotate(
        gen_anc_oe_ci=hl.struct(
            lower=hl.struct(**lower_struct), upper=hl.struct(**upper_struct)
        ),
        gen_anc_z_raw=hl.struct(**gen_anc_z_raw_struct),
    )

    ann_expr["constraint_flags"] = add_filters_expr(filters=constraint_flags_expr)
    ht = ht.annotate(**ann_expr)
    ht = ht.checkpoint(
        new_temp_file(prefix="compute_constraint_metrics", extension="ht")
    )

    # Add z-score 'sd' annotation to globals.
    ht = ht.annotate_globals(
        sd_raw_z=ht.aggregate(
            hl.struct(
                **{
                    ann: calculate_raw_z_score_sd(
                        raw_z_expr=ht[ann].z_raw,
                        flag_expr=ht.constraint_flags.intersection(
                            constraint_flags[ann]
                        ),
                        mirror_neg_raw_z=(ann != "syn"),
                    )
                    for ann in oe_ann
                }
            )
        )
    )

    # Compute z-score from raw z-score and standard deviations.
    ht = ht.annotate(
        **{
            ann: ht[ann].annotate(z_score=ht[ann].z_raw / ht.sd_raw_z[ann])
            for ann in oe_ann
        }
    )

    ht = ht.checkpoint(new_temp_file(prefix="z_scores", extension="ht"))

    # Compute the rank and decile of the lof oe upper confidence
    # interval for MANE Select or canonical ensembl transcripts.
    ht = add_oe_lof_upper_rank_and_bin(
        ht, use_mane_select_over_canonical=use_mane_select_over_canonical
    )

    # Add transcript annotations from GENCODE.
    ht = add_gencode_transcript_annotations(ht, gencode_ht)

    return ht


def calculate_gerp_cutoffs(ht: hl.Table) -> Tuple[float, float]:
    """
    Find GERP cutoffs determined by the 5% and 95% percentiles.

    :param ht: Input Table.
    :return: Tuple containing values determining the 5-95th percentile of the GERP score.
    """
    # Aggregate histogram of GERP values from -12.3 to 6.17 (-12.3 to 6.17 is the range
    # of GERP values where 6.17 is the most conserved).
    summary_hist = ht.aggregate(hl.struct(gerp=hl.agg.hist(ht.gerp, -12.3, 6.17, 100)))

    # Get cumulative sum of the hist array and add value of n_smaller to every value in
    # the cumulative sum array.
    cumulative_data = (
        np.cumsum(summary_hist.gerp.bin_freq) + summary_hist.gerp.n_smaller
    )

    # Append final value to the cumulative sum array (value added is last value of the
    # array plus n_larger).
    np.append(cumulative_data, [cumulative_data[-1] + summary_hist.gerp.n_larger])

    # Get zip of (bin_edge, value in cumulative sum array divided by max value in
    # cumulative sum array).
    zipped = zip(summary_hist.gerp.bin_edges, cumulative_data / max(cumulative_data))

    # Define lower and upper GERP cutoffs based on 5th and 95th percentiles.
    cutoff_lower = list(filter(lambda i: i[1] > 0.05, zipped))[0][0]

    zipped = zip(summary_hist.gerp.bin_edges, cumulative_data / max(cumulative_data))
    cutoff_upper = list(filter(lambda i: i[1] < 0.95, zipped))[-1][0]

    return cutoff_lower, cutoff_upper


def annotate_context_ht(
    ht: hl.Table,
    coverage_hts: Dict[str, hl.Table],
    an_hts: Dict[str, hl.Table],
    methylation_ht: hl.Table,
    gerp_ht: hl.Table,
) -> hl.Table:
    """
    Split multiallelic sites if needed and add 'methylation', 'coverage', and 'gerp' annotation to context Table with VEP annotation.

    .. note::
        Checks for 'was_split' annotation in Table. If not present, splits
        multiallelic sites.

    :param ht: Input context Table with VEP annotation.
    :param coverage_hts: A Dictionary with key as one of 'exomes' or 'genomes' and
        values as corresponding coverage Tables.
    :param an_hts: A Dictionary with key as one of 'exomes' or 'genomes' and
        values as corresponding allele number Tables.
    :param methylation_ht: Methylation Table.
    :param gerp_ht: Table with GERP annotation.
    :return: Table with sites split and necessary annotations.
    """
    # Check if context Table is split, and if not, split multiallelic sites.
    if "was_split" not in list(ht.row):
        ht = hl.split_multi_hts(ht)

    # Filter Table to only contigs 1-22, X, Y.
    ref = get_reference_genome(ht.locus)
    ht = hl.filter_intervals(
        ht, [hl.parse_locus_interval(c, ref.name) for c in ref.contigs[:24]]
    )

    # If neccessary, pull out first element of coverage statistics (which includes all samples). Relevant to v4, where
    # coverage stats include additional elements to stratify by ukb subset and
    # platforms.
    if "coverage_stats" in coverage_hts["exomes"].row:
        coverage_hts["exomes"] = coverage_hts["exomes"].transmute(
            **coverage_hts["exomes"].coverage_stats[0]
        )

    # Add 'methylation', 'coverage', and 'gerp' annotation.
    ht = ht.annotate(
        methylation=methylation_ht[ht.locus],
        coverage=hl.struct(
            **{loc: coverage_ht[ht.locus] for loc, coverage_ht in coverage_hts.items()}
        ),
        gerp=gerp_ht[ht.locus].S,
    )
    ht = ht.annotate(gerp=hl.if_else(hl.is_missing(ht.gerp), 0, ht.gerp))

    # Add allele number annotation and an_strata_sample_count global
    # annotation if allele number hts are supplied.
    if len(an_hts) > 0:
        ht = ht.annotate(
            AN=hl.struct(
                **{data_type: an_ht[ht.locus].AN for data_type, an_ht in an_hts.items()}
            )
        )

        # Add strata sample count for allele number to globals.
        strata_sample_counts = {
            data_type: an_ht.strata_sample_count.collect()[0]
            for data_type, an_ht in an_hts.items()
        }
        ht = ht.annotate_globals(
            an_strata_sample_count=hl.struct(**strata_sample_counts)
        )

    return ht<|MERGE_RESOLUTION|>--- conflicted
+++ resolved
@@ -270,11 +270,8 @@
     :param global_annotation: The annotation name to use as a global StructExpression
         annotation containing input parameter values. If no value is supplied, this
         global annotation will not be added. Default is None.
-<<<<<<< HEAD
+    :param coverage_metric: Name for metric to use for coverage. Default is "exome_coverage".
     :param skip_downsamplings: Whether or not to skip pulling the downsampling data.
-=======
-    :param coverage_metric: Name for metric to use for coverage. Default is "exome_coverage".
->>>>>>> 39928d15
     :return: Table with observed variant and possible variant count.
     """
     logger.info("Setting coverage_metric to %s", coverage_metric)
@@ -536,7 +533,8 @@
         skip_downsamplings=skip_downsamplings,
     )
 
-    # NOTE: In v2 ht.mu_snp was incorrectly multiplied here by possible_variants, but this multiplication has now been moved,
+    # NOTE: In v2 ht.mu_snp was incorrectly multiplied here by possible_variants, but
+    #  this multiplication has now been moved,
     # so that it is applied after the regression within compute_expected_variants.
     mu_expr = ht.mu_snp
     poss_expr = ht.possible_variants
@@ -843,8 +841,9 @@
         If a gene does not have a MANE Select transcript, the canonical transcript (if available) will be used instead. Default is True.
     :return: Table with anntotations added for 'upper_rank', 'upper_bin_decile'.
     """
-    # Filter to only ensembl transcripts of the specified transcript filter. If MANE select is specified, and a gene
-    # does not have a MANE select transcript, use canonical instead.
+    # Filter to only ensembl transcripts of the specified transcript filter. If MANE
+    # select is specified, and a gene does not have a MANE select transcript, use
+    # canonical instead.
     if use_mane_select_over_canonical:
         genes = ht.group_by(ht.gene_id).aggregate(
             mane_present=hl.agg.any(ht.mane_select),
@@ -1078,7 +1077,8 @@
         gen_anc_upper_struct = {}
         gen_anc_z_raw_struct = {}
 
-        # Calculate lower and upper cis, and raw z scores for each pop, excluding downsamplings.
+        # Calculate lower and upper cis, and raw z scores for each pop, excluding
+        # downsamplings.
         for pop in pops:
             obs_expr = ht[ann]["gen_anc_obs"][pop][0]
             exp_expr = ht[ann]["gen_anc_exp"][pop][0]
@@ -1210,9 +1210,9 @@
         ht, [hl.parse_locus_interval(c, ref.name) for c in ref.contigs[:24]]
     )
 
-    # If neccessary, pull out first element of coverage statistics (which includes all samples). Relevant to v4, where
-    # coverage stats include additional elements to stratify by ukb subset and
-    # platforms.
+    # If neccessary, pull out first element of coverage statistics (which includes all
+    # samples). Relevant to v4, where coverage stats include additional elements to
+    # stratify by ukb subset and platforms.
     if "coverage_stats" in coverage_hts["exomes"].row:
         coverage_hts["exomes"] = coverage_hts["exomes"].transmute(
             **coverage_hts["exomes"].coverage_stats[0]
