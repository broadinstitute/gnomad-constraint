"""Script containing utility functions used in the constraint pipeline."""
<<<<<<< HEAD
# cSpell: disable
import pickle
from typing import List, Optional, Tuple
=======

from typing import Dict, Optional, Set, Tuple, Union
>>>>>>> 33319ae5

import hail as hl
from gnomad.utils.constraint import (
    annotate_exploded_vep_for_constraint_groupings,
    annotate_mutation_type,
    annotate_with_mu,
    calculate_all_z_scores,
    collapse_strand,
    compute_all_pLI_scores,
    compute_expected_variants,
    compute_oe_per_transcript,
    count_variants_by_group,
<<<<<<< HEAD
    get_downsamplings,
=======
    oe_confidence_interval,
>>>>>>> 33319ae5
    trimer_from_heptamer,
)
from gnomad.utils.filtering import (
    filter_for_mu,
    filter_to_autosomes,
    remove_coverage_outliers,
)
from gnomad.utils.vep import (
    add_most_severe_csq_to_tc_within_vep_root,
    filter_vep_transcript_csqs,
)
from hail.utils.misc import new_temp_file

<<<<<<< HEAD
from gnomad_constraint.resources.resource_utils import mutation_rate_ht
=======
from gnomad_constraint.resources.resource_utils import COVERAGE_CUTOFF
>>>>>>> 33319ae5


def add_vep_context_annotations(
    ht: hl.Table, annotated_context_ht: hl.Table
) -> hl.Table:
    """
    Add annotations from VEP context Table to gnomAD data.

    Function adds the following annotations:
        - context
        - methylation
        - coverage
        - gerp

    Function drops `a_index`, `was_split`, and`colocated_variants` annotations from
    gnomAD data.

    .. note::
        Function expects that multiallelic variants in the VEP context Table have been
        split.

    :param ht: gnomAD exomes or genomes public Hail Table.
    :param annotated_context_ht: VEP context Table.
    :return: Table with annotations.
    """
    context_ht = annotated_context_ht.drop("a_index", "was_split")
    context_ht = context_ht.annotate(vep=context_ht.vep.drop("colocated_variants"))
    return ht.annotate(**context_ht[ht.key])


def prepare_ht_for_constraint_calculations(ht: hl.Table) -> hl.Table:
    """
    Filter input Table and add annotations used in constraint calculations.

    Function filters to SNPs, removes rows with undefined contexts, collapses strands
    to deduplicate trimer or heptamer contexts, and annotates the input Table.

    The following annotations are added to the output Table:
        - ref
        - alt
        - methylation_level
        - exome_coverage
        - pass_filters - Whether the variant passed all variant filters
        - annotations added by `annotate_mutation_type()`, `collapse_strand()`, and
          `add_most_severe_csq_to_tc_within_vep_root()`

    :param ht: Input Table to be annotated.
    :return: Table with annotations.
    """
    ht = trimer_from_heptamer(ht)

    if "filters" in ht.row_value.keys():
        ht = ht.annotate(pass_filters=hl.len(ht.filters) == 0)

    # Add annotations for 'ref' and 'alt'
    ht = ht.annotate(ref=ht.alleles[0], alt=ht.alleles[1])
    # Filter to SNPs and context fields where the bases are either A, T, C, or G
    ht = ht.filter(hl.is_snp(ht.ref, ht.alt) & ht.context.matches(f"[ATCG]{{{3}}}"))
    # Annotate mutation type (such as "CpG", "non-CpG transition", "transversion") and
    # collapse strands to deduplicate the context
    ht = annotate_mutation_type(collapse_strand(ht))
    # Add annotation for the methylation level
    annotation = {
        "methylation_level": hl.case()
        .when(ht.cpg & (ht.methylation.MEAN > 0.6), 2)
        .when(ht.cpg & (ht.methylation.MEAN > 0.2), 1)
        .default(0)
    }
    # Add annotation for the median exome coverage
    annotation["exome_coverage"] = ht.coverage.exomes.median
    ht = ht.annotate(**annotation)

    # Add most_severe_consequence annotation to 'transcript_consequences' within the
    # vep root annotation.
    ht = add_most_severe_csq_to_tc_within_vep_root(ht)

    # Filter out locus with undefined exome coverage
    ht = ht.filter(hl.is_defined(ht.exome_coverage))
    return ht


def create_observed_and_possible_ht(
    exome_ht: hl.Table,
    context_ht: hl.Table,
    mutation_ht: hl.Table,
    max_af: float = 0.001,
    keep_annotations: Tuple[str] = (
        "context",
        "ref",
        "alt",
        "methylation_level",
    ),
    pops: Tuple[str] = (),
    grouping: Tuple[str] = ("exome_coverage",),
    partition_hint: int = 100,
    filter_coverage_over_0: bool = False,
    filter_to_canonical_synonymous: bool = False,
    global_annotation: Optional[str] = None,
) -> hl.Table:
    """
    Count the observed variants and possible variants by substitution, context, methylation level, and additional `grouping`.

    Prior to computing variant counts the following variants are removed:
        - Variants not observed by any samples in the dataset: `(freq_expr.AC > 0)`
        - Low-quality variants: `exome_ht.pass_filters`
        - Variants with allele frequency above `max_af` cutoff: `(freq_expr.AF <=
          max_af)`
        - Variants that are not synonymous or in the canonical transcript

    For each substitution, context, methylation level, and exome coverage, the rest of
    variants in `exome_ht` are counted and annotated as `observed_variants`, and the
    rest of variants in `context_ht` are counted and annotated as `possible_variants`.
    The final Table is the outer-join of the filtered `exome_ht` and `context_ht` with
    the `observed_variants` and `possible_variants` annotations.

    The returned Table includes the following annotations:
        - context - trinucleotide genomic context
        - ref - the reference allele
        - alt - the alternate base
        - methylation_level - methylation_level
        - observed_variants - observed variant counts in `exome_ht`
        - possible_variants - possible variant counts in `context_ht`
        - downsampling_counts_{pop} - variant counts in downsamplings for populations
          in `pops`
        - mu_snp - SNP mutation rate
        - annotations added by `annotate_mutation_type`

    :param exome_ht: Preprocessed exome Table.
    :param context_ht: Preprocessed context Table.
    :param mutation_ht: Preprocessed mutation rate Table.
    :param max_af: Maximum allele frequency for a variant to be included in returned
        counts. Default is 0.001.
    :param keep_annotations: Annotations to keep in the context Table.
    :param pops: List of populations to use for downsampling counts. Default is ().
    :param grouping: Annotations other than 'context', 'ref', 'alt', and
        `methylation_level` to group by when counting variants. Default is
        ('exome_coverage',).
    :param partition_hint: Target number of partitions for aggregation. Default is 100.
    :param filter_coverage_over_0: Whether to filter the exome Table and context Table
        to variants with coverage larger than 0. Default is False.
    :param filter_to_canonical_synonymous: Whether to keep only canonical synonymous
        variants in the exome Table. Default is False.
    :param global_annotation: The annotation name to use as a global StructExpression annotation containing
        input parameter values. If no value is supplied, this global annotation will not be added. Default is None.
    :return: Table with observed variant and possible variant count.
    """
    # Allele frequency information for high-quality genotypes (GQ >= 20; DP >= 10; and
    # AB >= 0.2 for heterozygous calls) in all release samples in gnomAD.
    freq_expr = exome_ht.freq[0]

    # Set up the criteria to exclude variants not observed in the dataset, low-quality
    # variants, variants with allele frequency above the `max_af` cutoff, and variants
    # with exome coverage larger then 0 if requested.
    keep_criteria = (
        (freq_expr.AC > 0) & exome_ht.pass_filters & (freq_expr.AF <= max_af)
    )
    if filter_coverage_over_0:
        keep_criteria &= exome_ht.coverage > 0

    keep_annotations += grouping

    # Keep variants that satisfy the criteria above.
    filtered_exome_ht = exome_ht.filter(keep_criteria)

    # If requested keep only variants that are synonymous, canonical
    if filter_to_canonical_synonymous:
        filtered_exome_ht = filter_vep_transcript_csqs(exome_ht.filter(keep_criteria))
        context_ht = filter_vep_transcript_csqs(context_ht)
    # Count the observed variants in the entire Table and in each downsampling grouped
    # by `keep_annotations`.
    observed_ht = count_variants_by_group(
        filtered_exome_ht.select(*list(keep_annotations) + ["freq"]),
        additional_grouping=grouping,
        partition_hint=partition_hint,
        count_downsamplings=pops,
        use_table_group_by=True,
    )
    observed_ht = observed_ht.transmute(observed_variants=observed_ht.variant_count)

    # Filter the `exome_ht` to rows that don’t match the criteria above.
    # Anti join the `context_ht` with filtered `exome_ht`, so that `context_ht` only
    # has rows that match the criteria above in the `exome_ht` or are never in
    # the `exome_ht`.
    context_ht = context_ht.select(*keep_annotations).anti_join(
        exome_ht.filter(keep_criteria, keep=False)
    )

    # Count the possible variants in the context Table grouped by `keep_annotations`.
    possible_ht = count_variants_by_group(
        context_ht,
        additional_grouping=grouping,
        partition_hint=partition_hint,
        use_table_group_by=True,
    )
    possible_ht = annotate_with_mu(possible_ht, mutation_ht)
    possible_ht = possible_ht.transmute(possible_variants=possible_ht.variant_count)

    # Outer join the Tables with possible variant counts and observed variant counts.
    ht = observed_ht.join(possible_ht, "outer")

    ht = ht.checkpoint(new_temp_file(prefix="constraint", extension="ht"))

    # Annotate the Table with 'cpg' and 'mutation_type' (one of "CpG", "non-CpG
    # transition", or "transversion").
    ht = annotate_mutation_type(ht)

    if global_annotation:
        ht = ht.annotate_globals(
            **{global_annotation: hl.struct(max_af=max_af, pops=pops)}
        )

    return ht


def apply_models(
    exome_ht: hl.Table,
    context_ht: hl.Table,
    mutation_ht: hl.Table,
    plateau_models: hl.StructExpression,
    coverage_model: Tuple[float, float],
    max_af: float = 0.001,
    keep_annotations: Tuple[str] = (
        "context",
        "ref",
        "alt",
        "methylation_level",
    ),
    pops: Tuple[str] = (),
    partition_hint_for_counting_variants: int = 2000,
    partition_hint_for_aggregation: int = 1000,
    custom_vep_annotation: str = None,
    cov_cutoff: int = COVERAGE_CUTOFF,
) -> hl.Table:
    """
    Compute the expected number of variants and observed:expected ratio using plateau models and coverage model.

    This function sums the number of possible variants times the mutation rate for all
    variants, and applies the calibration model separately for CpG transitions and
    other sites. For sites with coverage lower than the coverage cutoff, the value
    obtained from the previous step is multiplied by the coverage correction factor.
    These values are summed across the set of variants of interest to obtain the
    expected number of variants.

    A brief view of how to get the expected number of variants:
        mu_agg = the number of possible variants * the mutation rate (all variants)
        predicted_proportion_observed = sum(plateau model slop * mu_agg + plateau model intercept) (separately for CpG transitions and other sites)
        if 0 < coverage < coverage cutoff:
            coverage_correction = coverage_model slope * log10(coverage) + coverage_model intercept
            expected_variants = sum(predicted_proportion_observed * coverage_correction)
        else:
            expected_variants = sum(predicted_proportion_observed)
        The expected_variants are summed across the set of variants of interest to
        obtain the final expected number of variants.

    Function adds the following annotations all grouped by groupings (output of
        `annotate_exploded_vep_for_constraint_groupings()`):
        - observed_variants - observed variant counts annotated by `count_variants`
          function
        - predicted_proportion_observed (including those for each population) - the sum
          of mutation rate adjusted by plateau models and possible variant counts
        - possible_variants (including those for each population if `pops` is
          specified) - the sum of possible variant counts derived from the context
          Table
        - expected_variants (including those for each population if `pops` is
          specified) - the sum of expected variant counts
        - mu - sum(mu_snp * possible_variant * coverage_correction)
        - obs_exp - observed:expected ratio
        - annotations annotated by `annotate_exploded_vep_for_constraint_groupings()`

    :param exome_ht: Exome sites Table (output of `prepare_ht_for_constraint_calculations
        ()`) filtered to autosomes and pseudoautosomal regions.
    :param context_ht: Context Table (output of `prepare_ht_for_constraint_calculations
        ()`) filtered to autosomes and pseudoautosomal regions.
    :param mutation_ht: Mutation rate Table with 'mu_snp' field.
    :param plateau_models: Linear models (output of `build_models()` in
        gnomad_methods`), with the values of the dictionary formatted as a
        StrucExpression of intercept and slope, that calibrates mutation rate to
        proportion observed for high coverage exome. It includes models for CpG sites,
        non-CpG sites, and each population in `POPS`.
    :param coverage_model: A linear model (output of `build_models()` in
        gnomad_methods), formatted as a Tuple of intercept and slope, that calibrates a
        given coverage level to observed:expected ratio. It's a correction factor for
        low coverage sites.
    :param max_af: Maximum allele frequency for a variant to be included in returned
        counts. Default is 0.001.
    :param keep_annotations: Annotations to keep in the context Table and exome Table.
    :param pops: List of populations to use for downsampling counts. Default is ().
    :param partition_hint_for_counting_variants: Target number of partitions for
        aggregation when counting variants. Default is 2000.
    :param partition_hint_for_aggregation: Target number of partitions for sum
        aggregators when computation is done. Default is 1000.
    :param custom_vep_annotation: The customized model (one of
        "transcript_consequences" or "worst_csq_by_gene"), Default is None.
    :param cov_cutoff: Median coverage cutoff. Sites with coverage above this cutoff
        are considered well covered and was used to build plateau models. Sites
        below this cutoff have low coverage and was used to build coverage models.
        Default is `COVERAGE_CUTOFF`.
    :return: Table with `expected_variants` (expected variant counts) and `obs_exp`
        (observed:expected ratio) annotations.
    """
    # Add necessary constraint annotations for grouping
    if custom_vep_annotation == "worst_csq_by_gene":
        vep_annotation = "worst_csq_by_gene"
    else:
        vep_annotation = "transcript_consequences"

    context_ht, _ = annotate_exploded_vep_for_constraint_groupings(
        context_ht, vep_annotation
    )
    exome_ht, grouping = annotate_exploded_vep_for_constraint_groupings(
        exome_ht, vep_annotation
    )

    # Compute observed and possible variant counts
    ht = create_observed_and_possible_ht(
        exome_ht,
        context_ht,
        mutation_ht,
        max_af,
        keep_annotations,
        pops,
        grouping,
        partition_hint_for_counting_variants,
        filter_coverage_over_0=True,
        filter_to_canonical_synonymous=False,
    )

    mu_expr = ht.mu_snp * ht.possible_variants
    # Determine coverage correction to use based on coverage value.
    cov_corr_expr = (
        hl.case()
        .when(ht.coverage == 0, 0)
        .when(ht.coverage >= cov_cutoff, 1)
        .default(coverage_model[1] * hl.log10(ht.coverage) + coverage_model[0])
    )
    # Generate sum aggregators for 'mu' on the entire dataset.
    agg_expr = {"mu": hl.agg.sum(mu_expr * cov_corr_expr)}
    agg_expr.update(
        compute_expected_variants(ht, plateau_models, mu_expr, cov_corr_expr)
    )
    for pop in pops:
        agg_expr.update(
            compute_expected_variants(ht, plateau_models, mu_expr, cov_corr_expr, pop)
        )

    grouping = list(grouping)
    grouping.remove("coverage")

    # Aggregate the sum aggregators grouped by `grouping`.
    ht = (
        ht.group_by(*grouping)
        .partition_hint(partition_hint_for_aggregation)
        .aggregate(**agg_expr)
    )

    # Annotate global annotations.
    ht = ht.annotate_globals(
        apply_model_params=hl.struct(
            max_af=max_af,
            pops=pops,
            plateau_models=plateau_models,
            coverage_model=coverage_model,
        )
    )
    # Compute the observed:expected ratio.
    return ht.annotate(obs_exp=ht.observed_variants / ht.expected_variants)


def compute_constraint_metrics(
    ht: hl.Table,
    keys: Tuple[str] = ("gene", "transcript", "canonical"),
    classic_lof_annotations: Set[str] = {
        "stop_gained",
        "splice_donor_variant",
        "splice_acceptor_variant",
    },
    pops: Tuple[str] = (),
) -> hl.Table:
    """
    Compute the pLI scores, observed:expected ratio, 90% confidence interval around the observed:expected ratio, and z scores for synonymous variants, missense variants, and predicted loss-of-function (pLoF) variants.

    .. note::
        The following annotations should be present in `ht`:
            - modifier
            - annotation
            - observed_variants
            - mu
            - possible_variants
            - expected_variants
            - expected_variants_{pop} (if `pops` is specified)
            - downsampling_counts_{pop} (if `pops` is specified)

    :param ht: Input Table with the number of expected variants (output of
        `get_proportion_observed()`).
    :param keys: The keys of the output Table, defaults to ('gene', 'transcript',
        'canonical').
    :param classic_lof_annotations: Classic LoF Annotations used to filter Input Table. Default is {}.
    :param pops: List of populations used to compute constraint metrics. Default is ().
    :return: Table with pLI scores, observed:expected ratio, confidence interval of the
        observed:expected ratio, and z scores.
    """
    classic_lof_annotations = hl.literal(classic_lof_annotations)
    # This function aggregates over genes in all cases, as XG spans PAR and non-PAR X.
    # `annotation_dict` stats the rule of filtration for each annotation.
    ht_annotations = ["lof_hc_lc", "lof_hc_os", "lof", "mis", "mis_pphen", "syn"]
    annotation_dict = {
        # Filter to classic LoF annotations with LOFTEE HC or LC.
        "lof_hc_lc": classic_lof_annotations.contains(ht.annotation)
        & ((ht.modifier == "HC") | (ht.modifier == "LC")),
        # Filter to LoF annotations with LOFTEE HC or OS.
        "lof_hc_os": (ht.modifier == "HC") | (ht.modifier == "OS"),
        # Filter to LoF annotations with LOFTEE HC.
        "lof": ht.modifier == "HC",
        # Filter to missense variants.
        "mis": ht.annotation == "missense_variant",
        # Filter to probably damaging missense variants predicted by PolyPen-2.
        "mis_pphen": ht.modifier == "probably_damaging",
        # Filter to synonymous variants.
        "syn": ht.annotation == "synonymous_variant",
    }

    all_ht = None
    for annotation_name in ht_annotations:
        # Compute the observed: expected ratio.
        if annotation_name != "mis_pphen":
            ht = compute_oe_per_transcript(
                ht, annotation_name, annotation_dict[annotation_name], keys, pops
            )
        else:
            ht = compute_oe_per_transcript(
                ht, annotation_name, annotation_dict[annotation_name], keys
            )

        # Compute the pLI scores for LoF variants.
        if "lof" in annotation_name:
            ht = compute_all_pLI_scores(ht, keys, annotation_name)

        # Compute the 90% confidence interval around the observed:expected ratio and z
        # scores.
        if annotation_name in ["lof", "mis", "syn"]:
            oe_ci = oe_confidence_interval(
                ht,
                ht[f"obs_{annotation_name}"],
                ht[f"exp_{annotation_name}"],
                prefix=f"oe_{annotation_name}",
            )
            ht = ht.annotate(**oe_ci[ht.key])
            ht = calculate_all_z_scores(ht)

        # Combine all the metrics annotations.
        if not all_ht:
            all_ht = ht
        else:
            all_ht = all_ht.annotate(**ht[all_ht.key])

    return all_ht


def split_context_ht(
    vep_context_ht: str,
    coverage_hts: Dict[str, str],
    methylation_ht: str,
    gerp_ht: str,
) -> hl.Table:
    """
    Split multiallelic sites and add 'methylation', 'coverage', and 'gerp' annotation to context Table with VEP annotation.

    :param vep_context_ht: Input Table with VEP annotation.
    :param coverage_hts: A Dictionary with key as one of 'exomes' or 'genomes' and
        values as corresponding coverage Tables.
    :param methylation_ht: Methylation Table.
    :param gerp_ht: Table with gerp annotation.
    :return: Table with splitted sites and necessary annotations.
    """
    # Split multiallelic sites in context Table.
    split_context_ht = hl.split_multi_hts(vep_context_ht)
    # raw_context_ht = raw_context_ht.checkpoint(f'{raw_context_ht_path}.temp_split.ht', overwrite)

    # Drop unnecessary annotations in coverage Table.
    coverage_hts = {
        loc: coverage_ht.drop("#chrom", "pos")
        if "#chrom" in list(coverage_ht.row)
        else coverage_ht
        for loc, coverage_ht in coverage_hts.items()
    }

    # Add 'methylation', 'coverage', and 'gerp' annotation.
    annotated_context_ht = split_context_ht.annotate(
        methylation=methylation_ht[split_context_ht.locus],
        coverage=hl.struct(
            **{
                loc: coverage_ht[split_context_ht.locus]
                for loc, coverage_ht in coverage_hts.items()
            }
        ),
        gerp=gerp_ht[split_context_ht.locus].S,
    )
<<<<<<< HEAD
    return ht


def calculate_mu_by_downsampling(
    genome_ht: hl.Table,
    raw_context_ht: hl.Table,
    recalculate_all_possible_summary: bool = True,
    recalculate_all_possible_summary_unfiltered: bool = False,
    omit_methylation: bool = False,
    count_singletons: bool = False,
    summary_file: str = None,
    keep_annotations: Tuple[str] = (
        "context",
        "ref",
        "alt",
        "methylation_level",
    ),
    ac_cutoff: int = 5,
    downsampling_level: int = 1000,
    total_mu: float = 1.2e-08,
    pops: Tuple[str] = (),
) -> hl.Table:
    """
    Calculate mutation rate using the downsampling with size specified by `downsampling_level` in genome sites Table.

    Prior to computing mutation rate the only following variants are kept:
        - variants with the mean coverage in the gnomAD genomes was between 15X and 60X.
        - variants whoes the most severe annotation was intron_variant or
            intergenic_variant
        - variants with the GERP score between the 5th and 95th percentile of the
            genomewide distribution.
        - high-quality variants: `exome_ht.pass_filters`
        - Variants with allele count below `ac_cutoff`: `(freq_expr.AC <= ac_cutoff)`

    The returned Table includes the following annotations:
        - context - trinucleotide genomic context
        - ref - the reference allele
        - alt - the alternate base
        - methylation_level - methylation_level
        - downsampling_counts_{pop} - variant counts in downsamplings for populations
          in `pops`
        - mu_snp - SNP mutation rate
        - annotations added by `annotate_mutation_type`

    :param genome_ht: Genome sites Table.
    :param raw_context_ht: Context Table with locus that is on an autosome or in a
        pseudoautosomal region and sex chromosomes.
    :param recalculate_all_possible_summary: Whether to calculate possible variants
        using context Table with locus that is only on an autosome or in a
        pseudoautosomal region. Default is True.
    :param recalculate_all_possible_summary_unfiltered: Whether to calculate possible
        variants using raw context Table. Default is True.
    :param omit_methylation: Whether to omit 'methylation_level' from the grouping when
        counting variants. Default is False.
    :param count_singletons: Whether to count singletons. Default is False.
    :param summary_file: _description_, defaults to None
    :param keep_annotations: Annotations to keep in the context Table and genome sites
        Table.
    :param ac_cutoff: The cutoff of allele count when filtering context Table and genome sites Table.
    :param downsampling_level: The size of downsamplings will be used to count variants. Default is 1000.
    :param total_mu: The per-generation mutation rate. Default is 1.2e-08.
    :param pops: List of populations to use for downsampling counts. Default is ().
    :return: Mutation rate Table.
    """
    # keep only loci where the mean coverage in the gnomAD genomes was between 15X and
    # 60X.
    context_ht = filter_to_autosomes(remove_coverage_outliers(raw_context_ht))
    ## Is it necessary to call `filter_to_autosomes()` again here?
    genome_ht = filter_to_autosomes(remove_coverage_outliers(genome_ht))

    # filter the Table so that the most severe annotation was intron_variant or
    # intergenic_variant, and that the GERP score was between the 5th and 95th
    # percentile of the genomewide distribution.
    context_ht = filter_for_mu(context_ht)
    genome_ht = filter_for_mu(genome_ht)

    context_ht = context_ht.select(*keep_annotations)
    genome_ht = genome_ht.select(*list(keep_annotations) + ["freq", "pass_filters"])

    # downsampled the dataset to 1,000 genomes
    freq_index = hl.eval(
        hl.enumerate(genome_ht.freq_meta).find(
            lambda f: (f[1].get("downsampling") == str(downsampling_level))
            & (f[1].get("pop") == "global")
            & (f[1].get("group") == "adj")
            & (f[1].size() == 3)
        )
    )[0]
    freq_expr = genome_ht.freq[freq_index]
    # Set up the criteria to filtered out  low quality sites, and sites found in
    # greater than 5 copies in the downsampled set.
    ## check pas_filters in v3 release table
    keep_criteria = (freq_expr.AC <= ac_cutoff) & genome_ht.pass_filters

    # Only keep variants with AC <= ac_cutoff and passing filters in genome site
    # Table.
    genome_ht = genome_ht.filter(keep_criteria)

    # In the denominator, only keep variants not in the genome dataset, or with AC
    # <= ac_cutoff and passing filters.
    context_ht = context_ht.anti_join(genome_ht.filter(keep_criteria, keep=False))

    if not summary_file:
        ## Should we save possible variants in a random path?
        summary_file = new_temp_file(prefix="constraint", extension="he")

    ## Is it possible to get rid of the usage of dtype here?
    ## test if it works!
    all_possible_dtype = count_variants_by_group(
        context_ht,
        omit_methylation=omit_methylation,
        return_type_only=True,
    ).variant_count.dtype

    # Count possible variants in context Table.
    if recalculate_all_possible_summary:
        all_possible = count_variants_by_group(
            context_ht,
            omit_methylation=omit_methylation,
        ).variant_count
        # with hl.hadoop_open(summary_file, "wb") as f:
        #     pickle.dump(all_possible, f)
        hl.experimental.write_expression(all_possible, summary_file)
    # with hl.hadoop_open(summary_file, "rb") as f:
    #     all_possible = pickle.load(f)
    all_possible = hl.experimental.read_expression(summary_file)

    if recalculate_all_possible_summary_unfiltered:
        all_possible_unfiltered = count_variants_by_group(
            raw_context_ht.rows(), omit_methylation=omit_methylation
        ).variant_count
        all_possible_unfiltered = {
            x: y
            for x, y in list(all_possible_unfiltered.items())
            if x.context is not None
        }
        hl.experimental.write_expression(
            all_possible_unfiltered, new_temp_file(prefix="constraint", extension="he")
        )
        # with hl.hadoop_open(new_temp_file(prefix="constraint", extension="he"), "wb") as f:
        #     pickle.dump(all_possible_unfiltered, f)
    # Uncomment this line and next few commented lines to back-calculate total_mu from the old mutation rate dataset
    # all_possible_unfiltered = load_all_possible_summary(filtered=False)

    # Count the observed variants in the genome sites Table.
    genome_ht = count_variants_by_group(
        genome_ht,
        count_downsamplings=pops,
        count_singletons=count_singletons,
        omit_methylation=omit_methylation,
    )

    old_mu_data = get_old_mu_data()
    ht = genome_ht.annotate(
        possible_variants=hl.literal(all_possible, dtype=all_possible_dtype)[
            genome_ht.key
        ],
        # possible_variants_unfiltered=hl.literal(all_possible_unfiltered, dtype=all_possible_dtype)[genome_ht.key],
        old_mu_snp=old_mu_data[
            hl.struct(context=genome_ht.context, ref=genome_ht.ref, alt=genome_ht.alt)
        ].mu_snp,
    )

    ## add checkpoint here replace persist
    ht = ht.persist()

    total_bases = ht.aggregate(hl.agg.sum(ht.possible_variants)) // 3
    # total_bases_unfiltered = ht.aggregate(hl.agg.sum(ht.possible_variants_unfiltered)) // 3
    # total_mu = ht.aggregate(hl.agg.sum(ht.old_mu_snp * ht.possible_variants_unfiltered) / total_bases_unfiltered)

    # Get the index of dowsamplings with size of 1000 genomes
    downsamplings = list(map(lambda x: x[1], get_downsamplings(ht.freq_meta)))
    ## rename 1kg with downsampling index
    index_1kg = downsamplings.index(1000)

    for pop in pops:
        correction_factors = ht.aggregate(
            total_mu
            / (hl.agg.array_sum(ht[f"downsampling_counts_{pop}"]) / total_bases)
        )
        ht = ht.annotate(
            **{
                f"downsamplings_mu_{pop}": hl.literal(correction_factors)
                * ht[f"downsampling_counts_{pop}"]
                / ht.possible_variants
            }
        )
        if pop == "global":
            ht = ht.annotate(**{"mu_snp": ht[f"downsamplings_mu_{pop}"][index_1kg]})
        else:
            ht = ht.annotate(
                **{f"mu_snp_{pop}": ht[f"downsamplings_mu_{pop}"][index_1kg]}
            )

    ht = annotate_mutation_type(
        ht.annotate(
            downsamplings_frac_observed=ht.downsampling_counts_global
            / ht.possible_variants
        )
    )

    # Compute the proportion observed, which represents the relative mutability of each
    # variant class
    return ht.annotate(
        proportion_observed_1kg=ht.downsampling_counts_global[index_1kg]
        / ht.possible_variants,
        proportion_observed=ht.variant_count / ht.possible_variants,
    )


def get_old_mu_data(version) -> hl.Table:
    """
    Get the mutation rate Table of last version.

    :return: Mutation rate Table.
    """
    ## Check with konrad if it's necessary to use exac mutation rate
    if version == "2.1.1":
        old_mu_data = hl.import_table(
            "gs://gcp-public-data--gnomad/papers/2019-flagship-lof/v1.0/old_exac_data/fordist_1KG_mutation_rate_table.txt",
            delimiter=" ",
            impute=True,
        )
        return old_mu_data.transmute(
            context=old_mu_data["from"],
            ref=old_mu_data["from"][1],
            alt=old_mu_data.to[1],
        ).key_by("context", "ref", "alt")
    else:
        return mutation_rate_ht.ht()
=======
    return split_context_ht, annotated_context_ht
>>>>>>> 33319ae5
<|MERGE_RESOLUTION|>--- conflicted
+++ resolved
@@ -1,12 +1,7 @@
 """Script containing utility functions used in the constraint pipeline."""
-<<<<<<< HEAD
 # cSpell: disable
 import pickle
-from typing import List, Optional, Tuple
-=======
-
-from typing import Dict, Optional, Set, Tuple, Union
->>>>>>> 33319ae5
+from typing import Dict, List, Optional, Set, Tuple, Union
 
 import hail as hl
 from gnomad.utils.constraint import (
@@ -19,11 +14,8 @@
     compute_expected_variants,
     compute_oe_per_transcript,
     count_variants_by_group,
-<<<<<<< HEAD
     get_downsamplings,
-=======
     oe_confidence_interval,
->>>>>>> 33319ae5
     trimer_from_heptamer,
 )
 from gnomad.utils.filtering import (
@@ -37,11 +29,7 @@
 )
 from hail.utils.misc import new_temp_file
 
-<<<<<<< HEAD
-from gnomad_constraint.resources.resource_utils import mutation_rate_ht
-=======
-from gnomad_constraint.resources.resource_utils import COVERAGE_CUTOFF
->>>>>>> 33319ae5
+from gnomad_constraint.resources.resource_utils import COVERAGE_CUTOFF, mutation_rate_ht
 
 
 def add_vep_context_annotations(
@@ -410,6 +398,208 @@
     return ht.annotate(obs_exp=ht.observed_variants / ht.expected_variants)
 
 
+def calculate_mu_by_downsampling(
+    genome_ht: hl.Table,
+    raw_context_ht: hl.Table,
+    recalculate_all_possible_summary: bool = True,
+    recalculate_all_possible_summary_unfiltered: bool = False,
+    omit_methylation: bool = False,
+    count_singletons: bool = False,
+    summary_file: str = None,
+    keep_annotations: Tuple[str] = (
+        "context",
+        "ref",
+        "alt",
+        "methylation_level",
+    ),
+    ac_cutoff: int = 5,
+    downsampling_level: int = 1000,
+    total_mu: float = 1.2e-08,
+    pops: Tuple[str] = (),
+) -> hl.Table:
+    """
+    Calculate mutation rate using the downsampling with size specified by `downsampling_level` in genome sites Table.
+
+    Prior to computing mutation rate the only following variants are kept:
+        - variants with the mean coverage in the gnomAD genomes was between 15X and 60X.
+        - variants whoes the most severe annotation was intron_variant or
+            intergenic_variant
+        - variants with the GERP score between the 5th and 95th percentile of the
+            genomewide distribution.
+        - high-quality variants: `exome_ht.pass_filters`
+        - Variants with allele count below `ac_cutoff`: `(freq_expr.AC <= ac_cutoff)`
+
+    The returned Table includes the following annotations:
+        - context - trinucleotide genomic context
+        - ref - the reference allele
+        - alt - the alternate base
+        - methylation_level - methylation_level
+        - downsampling_counts_{pop} - variant counts in downsamplings for populations
+          in `pops`
+        - mu_snp - SNP mutation rate
+        - annotations added by `annotate_mutation_type`
+
+    :param genome_ht: Genome sites Table.
+    :param raw_context_ht: Context Table with locus that is on an autosome or in a
+        pseudoautosomal region and sex chromosomes.
+    :param recalculate_all_possible_summary: Whether to calculate possible variants
+        using context Table with locus that is only on an autosome or in a
+        pseudoautosomal region. Default is True.
+    :param recalculate_all_possible_summary_unfiltered: Whether to calculate possible
+        variants using raw context Table. Default is True.
+    :param omit_methylation: Whether to omit 'methylation_level' from the grouping when
+        counting variants. Default is False.
+    :param count_singletons: Whether to count singletons. Default is False.
+    :param summary_file: _description_, defaults to None
+    :param keep_annotations: Annotations to keep in the context Table and genome sites
+        Table.
+    :param ac_cutoff: The cutoff of allele count when filtering context Table and genome sites Table.
+    :param downsampling_level: The size of downsamplings will be used to count variants. Default is 1000.
+    :param total_mu: The per-generation mutation rate. Default is 1.2e-08.
+    :param pops: List of populations to use for downsampling counts. Default is ().
+    :return: Mutation rate Table.
+    """
+    # keep only loci where the mean coverage in the gnomAD genomes was between 15X and
+    # 60X.
+    context_ht = filter_to_autosomes(remove_coverage_outliers(raw_context_ht))
+    genome_ht = filter_to_autosomes(remove_coverage_outliers(genome_ht))
+
+    # filter the Table so that the most severe annotation was intron_variant or
+    # intergenic_variant, and that the GERP score was between the 5th and 95th
+    # percentile of the genomewide distribution.
+    context_ht = filter_for_mu(context_ht)
+    genome_ht = filter_for_mu(genome_ht)
+
+    context_ht = context_ht.select(*keep_annotations)
+    genome_ht = genome_ht.select(*list(keep_annotations) + ["freq", "pass_filters"])
+
+    # downsampled the dataset to 1,000 genomes
+    freq_index = hl.eval(
+        hl.enumerate(genome_ht.freq_meta).find(
+            lambda f: (f[1].get("downsampling") == str(downsampling_level))
+            & (f[1].get("pop") == "global")
+            & (f[1].get("group") == "adj")
+            & (f[1].size() == 3)
+        )
+    )[0]
+    freq_expr = genome_ht.freq[freq_index]
+    # Set up the criteria to filtered out  low quality sites, and sites found in
+    # greater than 5 copies in the downsampled set.
+    keep_criteria = (freq_expr.AC <= ac_cutoff) & genome_ht.pass_filters
+
+    # Only keep variants with AC <= ac_cutoff and passing filters in genome site
+    # Table.
+    genome_ht = genome_ht.filter(keep_criteria)
+
+    # In the denominator, only keep variants not in the genome dataset, or with AC
+    # <= ac_cutoff and passing filters.
+    context_ht = context_ht.anti_join(genome_ht.filter(keep_criteria, keep=False))
+
+    if not summary_file:
+        summary_file = new_temp_file(prefix="constraint", extension="he")
+
+    all_possible_dtype = count_variants_by_group(
+        context_ht,
+        omit_methylation=omit_methylation,
+        return_type_only=True,
+    ).variant_count.dtype
+
+    # Count possible variants in context Table.
+    if recalculate_all_possible_summary:
+        all_possible = count_variants_by_group(
+            context_ht,
+            omit_methylation=omit_methylation,
+        ).variant_count
+        # with hl.hadoop_open(summary_file, "wb") as f:
+        #     pickle.dump(all_possible, f)
+        hl.experimental.write_expression(all_possible, summary_file)
+    # with hl.hadoop_open(summary_file, "rb") as f:
+    #     all_possible = pickle.load(f)
+    all_possible = hl.experimental.read_expression(summary_file)
+
+    if recalculate_all_possible_summary_unfiltered:
+        all_possible_unfiltered = count_variants_by_group(
+            raw_context_ht.rows(), omit_methylation=omit_methylation
+        ).variant_count
+        all_possible_unfiltered = {
+            x: y
+            for x, y in list(all_possible_unfiltered.items())
+            if x.context is not None
+        }
+        hl.experimental.write_expression(
+            all_possible_unfiltered, new_temp_file(prefix="constraint", extension="he")
+        )
+        # with hl.hadoop_open(new_temp_file(prefix="constraint", extension="he"), "wb") as f:
+        #     pickle.dump(all_possible_unfiltered, f)
+    # Uncomment this line and next few commented lines to back-calculate total_mu from the old mutation rate dataset
+    # all_possible_unfiltered = load_all_possible_summary(filtered=False)
+
+    # Count the observed variants in the genome sites Table.
+    genome_ht = count_variants_by_group(
+        genome_ht,
+        count_downsamplings=pops,
+        count_singletons=count_singletons,
+        omit_methylation=omit_methylation,
+    )
+
+    old_mu_data = mutation_rate_ht.ht()
+    ht = genome_ht.annotate(
+        possible_variants=hl.literal(all_possible, dtype=all_possible_dtype)[
+            genome_ht.key
+        ],
+        # possible_variants_unfiltered=hl.literal(all_possible_unfiltered, dtype=all_possible_dtype)[genome_ht.key],
+        old_mu_snp=old_mu_data[
+            hl.struct(context=genome_ht.context, ref=genome_ht.ref, alt=genome_ht.alt)
+        ].mu_snp,
+    )
+
+    ht = ht.checkpoint(new_temp_file(prefix="constraint", extension="ht"))
+
+    total_bases = ht.aggregate(hl.agg.sum(ht.possible_variants)) // 3
+    # total_bases_unfiltered = ht.aggregate(hl.agg.sum(ht.possible_variants_unfiltered)) // 3
+    # total_mu = ht.aggregate(hl.agg.sum(ht.old_mu_snp * ht.possible_variants_unfiltered) / total_bases_unfiltered)
+
+    # Get the index of dowsamplings with size of 1000 genomes
+    downsamplings = list(map(lambda x: x[1], get_downsamplings(ht.freq_meta)))
+    downsampling_idx = downsamplings.index(1000)
+
+    for pop in pops:
+        correction_factors = ht.aggregate(
+            total_mu
+            / (hl.agg.array_sum(ht[f"downsampling_counts_{pop}"]) / total_bases)
+        )
+        ht = ht.annotate(
+            **{
+                f"downsamplings_mu_{pop}": hl.literal(correction_factors)
+                * ht[f"downsampling_counts_{pop}"]
+                / ht.possible_variants
+            }
+        )
+        if pop == "global":
+            ht = ht.annotate(
+                **{"mu_snp": ht[f"downsamplings_mu_{pop}"][downsampling_idx]}
+            )
+        else:
+            ht = ht.annotate(
+                **{f"mu_snp_{pop}": ht[f"downsamplings_mu_{pop}"][downsampling_idx]}
+            )
+
+    ht = annotate_mutation_type(
+        ht.annotate(
+            downsamplings_frac_observed=ht.downsampling_counts_global
+            / ht.possible_variants
+        )
+    )
+
+    # Compute the proportion observed, which represents the relative mutability of each
+    # variant class
+    return ht.annotate(
+        proportion_observed_1kg=ht.downsampling_counts_global[downsampling_idx]
+        / ht.possible_variants,
+        proportion_observed=ht.variant_count / ht.possible_variants,
+    )
+
+
 def compute_constraint_metrics(
     ht: hl.Table,
     keys: Tuple[str] = ("gene", "transcript", "canonical"),
@@ -539,237 +729,4 @@
         ),
         gerp=gerp_ht[split_context_ht.locus].S,
     )
-<<<<<<< HEAD
-    return ht
-
-
-def calculate_mu_by_downsampling(
-    genome_ht: hl.Table,
-    raw_context_ht: hl.Table,
-    recalculate_all_possible_summary: bool = True,
-    recalculate_all_possible_summary_unfiltered: bool = False,
-    omit_methylation: bool = False,
-    count_singletons: bool = False,
-    summary_file: str = None,
-    keep_annotations: Tuple[str] = (
-        "context",
-        "ref",
-        "alt",
-        "methylation_level",
-    ),
-    ac_cutoff: int = 5,
-    downsampling_level: int = 1000,
-    total_mu: float = 1.2e-08,
-    pops: Tuple[str] = (),
-) -> hl.Table:
-    """
-    Calculate mutation rate using the downsampling with size specified by `downsampling_level` in genome sites Table.
-
-    Prior to computing mutation rate the only following variants are kept:
-        - variants with the mean coverage in the gnomAD genomes was between 15X and 60X.
-        - variants whoes the most severe annotation was intron_variant or
-            intergenic_variant
-        - variants with the GERP score between the 5th and 95th percentile of the
-            genomewide distribution.
-        - high-quality variants: `exome_ht.pass_filters`
-        - Variants with allele count below `ac_cutoff`: `(freq_expr.AC <= ac_cutoff)`
-
-    The returned Table includes the following annotations:
-        - context - trinucleotide genomic context
-        - ref - the reference allele
-        - alt - the alternate base
-        - methylation_level - methylation_level
-        - downsampling_counts_{pop} - variant counts in downsamplings for populations
-          in `pops`
-        - mu_snp - SNP mutation rate
-        - annotations added by `annotate_mutation_type`
-
-    :param genome_ht: Genome sites Table.
-    :param raw_context_ht: Context Table with locus that is on an autosome or in a
-        pseudoautosomal region and sex chromosomes.
-    :param recalculate_all_possible_summary: Whether to calculate possible variants
-        using context Table with locus that is only on an autosome or in a
-        pseudoautosomal region. Default is True.
-    :param recalculate_all_possible_summary_unfiltered: Whether to calculate possible
-        variants using raw context Table. Default is True.
-    :param omit_methylation: Whether to omit 'methylation_level' from the grouping when
-        counting variants. Default is False.
-    :param count_singletons: Whether to count singletons. Default is False.
-    :param summary_file: _description_, defaults to None
-    :param keep_annotations: Annotations to keep in the context Table and genome sites
-        Table.
-    :param ac_cutoff: The cutoff of allele count when filtering context Table and genome sites Table.
-    :param downsampling_level: The size of downsamplings will be used to count variants. Default is 1000.
-    :param total_mu: The per-generation mutation rate. Default is 1.2e-08.
-    :param pops: List of populations to use for downsampling counts. Default is ().
-    :return: Mutation rate Table.
-    """
-    # keep only loci where the mean coverage in the gnomAD genomes was between 15X and
-    # 60X.
-    context_ht = filter_to_autosomes(remove_coverage_outliers(raw_context_ht))
-    ## Is it necessary to call `filter_to_autosomes()` again here?
-    genome_ht = filter_to_autosomes(remove_coverage_outliers(genome_ht))
-
-    # filter the Table so that the most severe annotation was intron_variant or
-    # intergenic_variant, and that the GERP score was between the 5th and 95th
-    # percentile of the genomewide distribution.
-    context_ht = filter_for_mu(context_ht)
-    genome_ht = filter_for_mu(genome_ht)
-
-    context_ht = context_ht.select(*keep_annotations)
-    genome_ht = genome_ht.select(*list(keep_annotations) + ["freq", "pass_filters"])
-
-    # downsampled the dataset to 1,000 genomes
-    freq_index = hl.eval(
-        hl.enumerate(genome_ht.freq_meta).find(
-            lambda f: (f[1].get("downsampling") == str(downsampling_level))
-            & (f[1].get("pop") == "global")
-            & (f[1].get("group") == "adj")
-            & (f[1].size() == 3)
-        )
-    )[0]
-    freq_expr = genome_ht.freq[freq_index]
-    # Set up the criteria to filtered out  low quality sites, and sites found in
-    # greater than 5 copies in the downsampled set.
-    ## check pas_filters in v3 release table
-    keep_criteria = (freq_expr.AC <= ac_cutoff) & genome_ht.pass_filters
-
-    # Only keep variants with AC <= ac_cutoff and passing filters in genome site
-    # Table.
-    genome_ht = genome_ht.filter(keep_criteria)
-
-    # In the denominator, only keep variants not in the genome dataset, or with AC
-    # <= ac_cutoff and passing filters.
-    context_ht = context_ht.anti_join(genome_ht.filter(keep_criteria, keep=False))
-
-    if not summary_file:
-        ## Should we save possible variants in a random path?
-        summary_file = new_temp_file(prefix="constraint", extension="he")
-
-    ## Is it possible to get rid of the usage of dtype here?
-    ## test if it works!
-    all_possible_dtype = count_variants_by_group(
-        context_ht,
-        omit_methylation=omit_methylation,
-        return_type_only=True,
-    ).variant_count.dtype
-
-    # Count possible variants in context Table.
-    if recalculate_all_possible_summary:
-        all_possible = count_variants_by_group(
-            context_ht,
-            omit_methylation=omit_methylation,
-        ).variant_count
-        # with hl.hadoop_open(summary_file, "wb") as f:
-        #     pickle.dump(all_possible, f)
-        hl.experimental.write_expression(all_possible, summary_file)
-    # with hl.hadoop_open(summary_file, "rb") as f:
-    #     all_possible = pickle.load(f)
-    all_possible = hl.experimental.read_expression(summary_file)
-
-    if recalculate_all_possible_summary_unfiltered:
-        all_possible_unfiltered = count_variants_by_group(
-            raw_context_ht.rows(), omit_methylation=omit_methylation
-        ).variant_count
-        all_possible_unfiltered = {
-            x: y
-            for x, y in list(all_possible_unfiltered.items())
-            if x.context is not None
-        }
-        hl.experimental.write_expression(
-            all_possible_unfiltered, new_temp_file(prefix="constraint", extension="he")
-        )
-        # with hl.hadoop_open(new_temp_file(prefix="constraint", extension="he"), "wb") as f:
-        #     pickle.dump(all_possible_unfiltered, f)
-    # Uncomment this line and next few commented lines to back-calculate total_mu from the old mutation rate dataset
-    # all_possible_unfiltered = load_all_possible_summary(filtered=False)
-
-    # Count the observed variants in the genome sites Table.
-    genome_ht = count_variants_by_group(
-        genome_ht,
-        count_downsamplings=pops,
-        count_singletons=count_singletons,
-        omit_methylation=omit_methylation,
-    )
-
-    old_mu_data = get_old_mu_data()
-    ht = genome_ht.annotate(
-        possible_variants=hl.literal(all_possible, dtype=all_possible_dtype)[
-            genome_ht.key
-        ],
-        # possible_variants_unfiltered=hl.literal(all_possible_unfiltered, dtype=all_possible_dtype)[genome_ht.key],
-        old_mu_snp=old_mu_data[
-            hl.struct(context=genome_ht.context, ref=genome_ht.ref, alt=genome_ht.alt)
-        ].mu_snp,
-    )
-
-    ## add checkpoint here replace persist
-    ht = ht.persist()
-
-    total_bases = ht.aggregate(hl.agg.sum(ht.possible_variants)) // 3
-    # total_bases_unfiltered = ht.aggregate(hl.agg.sum(ht.possible_variants_unfiltered)) // 3
-    # total_mu = ht.aggregate(hl.agg.sum(ht.old_mu_snp * ht.possible_variants_unfiltered) / total_bases_unfiltered)
-
-    # Get the index of dowsamplings with size of 1000 genomes
-    downsamplings = list(map(lambda x: x[1], get_downsamplings(ht.freq_meta)))
-    ## rename 1kg with downsampling index
-    index_1kg = downsamplings.index(1000)
-
-    for pop in pops:
-        correction_factors = ht.aggregate(
-            total_mu
-            / (hl.agg.array_sum(ht[f"downsampling_counts_{pop}"]) / total_bases)
-        )
-        ht = ht.annotate(
-            **{
-                f"downsamplings_mu_{pop}": hl.literal(correction_factors)
-                * ht[f"downsampling_counts_{pop}"]
-                / ht.possible_variants
-            }
-        )
-        if pop == "global":
-            ht = ht.annotate(**{"mu_snp": ht[f"downsamplings_mu_{pop}"][index_1kg]})
-        else:
-            ht = ht.annotate(
-                **{f"mu_snp_{pop}": ht[f"downsamplings_mu_{pop}"][index_1kg]}
-            )
-
-    ht = annotate_mutation_type(
-        ht.annotate(
-            downsamplings_frac_observed=ht.downsampling_counts_global
-            / ht.possible_variants
-        )
-    )
-
-    # Compute the proportion observed, which represents the relative mutability of each
-    # variant class
-    return ht.annotate(
-        proportion_observed_1kg=ht.downsampling_counts_global[index_1kg]
-        / ht.possible_variants,
-        proportion_observed=ht.variant_count / ht.possible_variants,
-    )
-
-
-def get_old_mu_data(version) -> hl.Table:
-    """
-    Get the mutation rate Table of last version.
-
-    :return: Mutation rate Table.
-    """
-    ## Check with konrad if it's necessary to use exac mutation rate
-    if version == "2.1.1":
-        old_mu_data = hl.import_table(
-            "gs://gcp-public-data--gnomad/papers/2019-flagship-lof/v1.0/old_exac_data/fordist_1KG_mutation_rate_table.txt",
-            delimiter=" ",
-            impute=True,
-        )
-        return old_mu_data.transmute(
-            context=old_mu_data["from"],
-            ref=old_mu_data["from"][1],
-            alt=old_mu_data.to[1],
-        ).key_by("context", "ref", "alt")
-    else:
-        return mutation_rate_ht.ht()
-=======
-    return split_context_ht, annotated_context_ht
->>>>>>> 33319ae5
+    return split_context_ht, annotated_context_ht