--- conflicted
+++ resolved
@@ -1,12 +1,5 @@
 """Script containing utility functions used in the constraint pipeline."""
-<<<<<<< HEAD
-# cSpell: disable
-import pickle
-from typing import Dict, List, Optional, Set, Tuple, Union
-=======
-
 from typing import Dict, Optional, Tuple
->>>>>>> 438eea0c
 
 import hail as hl
 import numpy as np
@@ -20,24 +13,18 @@
     compute_expected_variants,
     compute_pli,
     count_variants_by_group,
-<<<<<<< HEAD
+    get_constraint_flags,
     get_downsamplings,
+    oe_aggregation_expr,
     oe_confidence_interval,
     trimer_from_heptamer,
 )
 from gnomad.utils.filtering import (
+    add_filters_expr,
     filter_for_mu,
     filter_to_autosomes,
     remove_coverage_outliers,
 )
-=======
-    get_constraint_flags,
-    oe_aggregation_expr,
-    oe_confidence_interval,
-    trimer_from_heptamer,
-)
-from gnomad.utils.filtering import add_filters_expr
->>>>>>> 438eea0c
 from gnomad.utils.vep import (
     add_most_severe_csq_to_tc_within_vep_root,
     filter_vep_transcript_csqs,
